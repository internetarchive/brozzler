--- conflicted
+++ resolved
@@ -34,11 +34,7 @@
 
 setuptools.setup(
     name="brozzler",
-<<<<<<< HEAD
-    version="1.5.59b0",
-=======
-    version="1.6.3",
->>>>>>> cb355d91
+    version="1.6.4",
     description="Distributed web crawling with browsers",
     url="https://github.com/internetarchive/brozzler",
     author="Noah Levitt",
