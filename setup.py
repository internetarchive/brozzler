--- conflicted
+++ resolved
@@ -66,11 +66,7 @@
     },
     install_requires=[
         "PyYAML>=5.1",
-<<<<<<< HEAD
         "cassandra-driver==3.29.1",
-        "yt_dlp==2024.7.16",
-=======
->>>>>>> 20841fb4
         "reppy==0.3.4",
         "requests>=2.21",
         "websocket-client==1.8.0",
