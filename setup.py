--- conflicted
+++ resolved
@@ -65,11 +65,7 @@
         },
         install_requires=[
             'PyYAML>=5.1',
-<<<<<<< HEAD
-            'yt_dlp',
-=======
-            'yt-dlp>=2021.12.27',
->>>>>>> 7cf9cd07
+            'yt-dlp',
             'reppy==0.3.4',
             'requests>=2.21',
             'websocket-client>=0.39.0,<=0.48.0',
