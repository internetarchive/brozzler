#!/usr/bin/env python
"""
setup.py - brozzler setup script

Copyright (C) 2014-2024 Internet Archive

Licensed under the Apache License, Version 2.0 (the "License");
you may not use this file except in compliance with the License.
You may obtain a copy of the License at

    http://www.apache.org/licenses/LICENSE-2.0

Unless required by applicable law or agreed to in writing, software
distributed under the License is distributed on an "AS IS" BASIS,
WITHOUT WARRANTIES OR CONDITIONS OF ANY KIND, either express or implied.
See the License for the specific language governing permissions and
limitations under the License.
"""

import setuptools
import os


def find_package_data(package):
    pkg_data = []
    depth = len(package.split("."))
    path = os.path.join(*package.split("."))
    for dirpath, dirnames, filenames in os.walk(path):
        if not os.path.exists(os.path.join(dirpath, "__init__.py")):
            relpath = os.path.join(*dirpath.split(os.sep)[depth:])
            pkg_data.extend(os.path.join(relpath, f) for f in filenames)
    return pkg_data


setuptools.setup(
<<<<<<< HEAD
        name='brozzler',
        version='1.5.45a0',
        description='Distributed web crawling with browsers',
        url='https://github.com/internetarchive/brozzler',
        author='Noah Levitt',
        author_email='nlevitt@archive.org',
        long_description=open('README.rst', mode='rb').read().decode('UTF-8'),
        license='Apache License 2.0',
        packages=['brozzler', 'brozzler.dashboard'],
        package_data={
            'brozzler': [
                'js-templates/*.js*', 'behaviors.yaml', 'job_schema.yaml'],
            'brozzler.dashboard': find_package_data('brozzler.dashboard'),
        },
        entry_points={
            'console_scripts': [
                'brozzle-page=brozzler.cli:brozzle_page',
                'brozzler-new-job=brozzler.cli:brozzler_new_job',
                'brozzler-new-site=brozzler.cli:brozzler_new_site',
                'brozzler-worker=brozzler.cli:brozzler_worker',
                'brozzler-ensure-tables=brozzler.cli:brozzler_ensure_tables',
                'brozzler-list-captures=brozzler.cli:brozzler_list_captures',
                'brozzler-list-jobs=brozzler.cli:brozzler_list_jobs',
                'brozzler-list-sites=brozzler.cli:brozzler_list_sites',
                'brozzler-list-pages=brozzler.cli:brozzler_list_pages',
                'brozzler-stop-crawl=brozzler.cli:brozzler_stop_crawl',
                'brozzler-purge=brozzler.cli:brozzler_purge',
                'brozzler-dashboard=brozzler.dashboard:main',
                'brozzler-easy=brozzler.easy:main',
                'brozzler-wayback=brozzler.pywb:main',
            ],
        },
        install_requires=[
            'PyYAML>=5.1',
            'reppy==0.3.4',
            'requests>=2.21',
            'websocket-client>=0.39.0,<=0.48.0',
            'pillow>=5.2.0',
            'urlcanon>=0.1.dev23',
            'doublethink @ git+https://github.com/internetarchive/doublethink.git@Py311',
            'rethinkdb==2.4.9',
            'cerberus>=1.0.1',
            'jinja2>=2.10',
            'cryptography>=2.3',
            'python-magic>=0.4.15',
        ],
        extras_require={
            'dashboard': [
                'flask>=1.0',
                'gunicorn>=19.8.1'
            ],
            'easy': [
                'warcprox>=2.4.31',
                'pywb>=0.33.2,<2',
                'flask>=1.0',
                'gunicorn>=19.8.1'
            ],
        },
        zip_safe=False,
        classifiers=[
            'Development Status :: 5 - Production/Stable',
            'Environment :: Console',
            'License :: OSI Approved :: Apache Software License',
            'Programming Language :: Python :: 3.8',
            'Programming Language :: Python :: 3.9',
            'Programming Language :: Python :: 3.10',
            'Topic :: Internet :: WWW/HTTP',
            'Topic :: System :: Archiving',
        ])
=======
    name="brozzler",
    version="1.5.44",
    description="Distributed web crawling with browsers",
    url="https://github.com/internetarchive/brozzler",
    author="Noah Levitt",
    author_email="nlevitt@archive.org",
    long_description=open("README.rst", mode="rb").read().decode("UTF-8"),
    license="Apache License 2.0",
    packages=["brozzler", "brozzler.dashboard"],
    package_data={
        "brozzler": ["js-templates/*.js*", "behaviors.yaml", "job_schema.yaml"],
        "brozzler.dashboard": find_package_data("brozzler.dashboard"),
    },
    entry_points={
        "console_scripts": [
            "brozzle-page=brozzler.cli:brozzle_page",
            "brozzler-new-job=brozzler.cli:brozzler_new_job",
            "brozzler-new-site=brozzler.cli:brozzler_new_site",
            "brozzler-worker=brozzler.cli:brozzler_worker",
            "brozzler-ensure-tables=brozzler.cli:brozzler_ensure_tables",
            "brozzler-list-captures=brozzler.cli:brozzler_list_captures",
            "brozzler-list-jobs=brozzler.cli:brozzler_list_jobs",
            "brozzler-list-sites=brozzler.cli:brozzler_list_sites",
            "brozzler-list-pages=brozzler.cli:brozzler_list_pages",
            "brozzler-stop-crawl=brozzler.cli:brozzler_stop_crawl",
            "brozzler-purge=brozzler.cli:brozzler_purge",
            "brozzler-dashboard=brozzler.dashboard:main",
            "brozzler-easy=brozzler.easy:main",
            "brozzler-wayback=brozzler.pywb:main",
        ],
    },
    install_requires=[
        "PyYAML>=5.1",
        "yt_dlp<2023.11.16",
        "reppy==0.3.4",
        "requests>=2.21",
        "websocket-client>=0.39.0,<=0.48.0",
        "pillow>=5.2.0",
        "urlcanon>=0.1.dev23",
        "doublethink @ git+https://github.com/internetarchive/doublethink.git@Py311",
        "rethinkdb<2.4.10",
        "cerberus>=1.0.1",
        "jinja2>=2.10",
        "cryptography>=2.3",
        "python-magic>=0.4.15",
    ],
    extras_require={
        "dashboard": ["flask>=1.0", "gunicorn>=19.8.1"],
        "easy": [
            "warcprox>=2.4.31",
            "pywb>=0.33.2,<2",
            "flask>=1.0",
            "gunicorn>=19.8.1",
        ],
    },
    zip_safe=False,
    classifiers=[
        "Development Status :: 5 - Production/Stable",
        "Environment :: Console",
        "License :: OSI Approved :: Apache Software License",
        "Programming Language :: Python :: 3.5",
        "Programming Language :: Python :: 3.6",
        "Programming Language :: Python :: 3.7",
        "Topic :: Internet :: WWW/HTTP",
        "Topic :: System :: Archiving",
    ],
)
>>>>>>> 8b23430a
<|MERGE_RESOLUTION|>--- conflicted
+++ resolved
@@ -33,79 +33,8 @@
 
 
 setuptools.setup(
-<<<<<<< HEAD
-        name='brozzler',
-        version='1.5.45a0',
-        description='Distributed web crawling with browsers',
-        url='https://github.com/internetarchive/brozzler',
-        author='Noah Levitt',
-        author_email='nlevitt@archive.org',
-        long_description=open('README.rst', mode='rb').read().decode('UTF-8'),
-        license='Apache License 2.0',
-        packages=['brozzler', 'brozzler.dashboard'],
-        package_data={
-            'brozzler': [
-                'js-templates/*.js*', 'behaviors.yaml', 'job_schema.yaml'],
-            'brozzler.dashboard': find_package_data('brozzler.dashboard'),
-        },
-        entry_points={
-            'console_scripts': [
-                'brozzle-page=brozzler.cli:brozzle_page',
-                'brozzler-new-job=brozzler.cli:brozzler_new_job',
-                'brozzler-new-site=brozzler.cli:brozzler_new_site',
-                'brozzler-worker=brozzler.cli:brozzler_worker',
-                'brozzler-ensure-tables=brozzler.cli:brozzler_ensure_tables',
-                'brozzler-list-captures=brozzler.cli:brozzler_list_captures',
-                'brozzler-list-jobs=brozzler.cli:brozzler_list_jobs',
-                'brozzler-list-sites=brozzler.cli:brozzler_list_sites',
-                'brozzler-list-pages=brozzler.cli:brozzler_list_pages',
-                'brozzler-stop-crawl=brozzler.cli:brozzler_stop_crawl',
-                'brozzler-purge=brozzler.cli:brozzler_purge',
-                'brozzler-dashboard=brozzler.dashboard:main',
-                'brozzler-easy=brozzler.easy:main',
-                'brozzler-wayback=brozzler.pywb:main',
-            ],
-        },
-        install_requires=[
-            'PyYAML>=5.1',
-            'reppy==0.3.4',
-            'requests>=2.21',
-            'websocket-client>=0.39.0,<=0.48.0',
-            'pillow>=5.2.0',
-            'urlcanon>=0.1.dev23',
-            'doublethink @ git+https://github.com/internetarchive/doublethink.git@Py311',
-            'rethinkdb==2.4.9',
-            'cerberus>=1.0.1',
-            'jinja2>=2.10',
-            'cryptography>=2.3',
-            'python-magic>=0.4.15',
-        ],
-        extras_require={
-            'dashboard': [
-                'flask>=1.0',
-                'gunicorn>=19.8.1'
-            ],
-            'easy': [
-                'warcprox>=2.4.31',
-                'pywb>=0.33.2,<2',
-                'flask>=1.0',
-                'gunicorn>=19.8.1'
-            ],
-        },
-        zip_safe=False,
-        classifiers=[
-            'Development Status :: 5 - Production/Stable',
-            'Environment :: Console',
-            'License :: OSI Approved :: Apache Software License',
-            'Programming Language :: Python :: 3.8',
-            'Programming Language :: Python :: 3.9',
-            'Programming Language :: Python :: 3.10',
-            'Topic :: Internet :: WWW/HTTP',
-            'Topic :: System :: Archiving',
-        ])
-=======
     name="brozzler",
-    version="1.5.44",
+    version="1.5.45a1",
     description="Distributed web crawling with browsers",
     url="https://github.com/internetarchive/brozzler",
     author="Noah Levitt",
@@ -170,5 +99,4 @@
         "Topic :: Internet :: WWW/HTTP",
         "Topic :: System :: Archiving",
     ],
-)
->>>>>>> 8b23430a
+)