--- conflicted
+++ resolved
@@ -32,11 +32,7 @@
 
 setuptools.setup(
         name='brozzler',
-<<<<<<< HEAD
-        version='1.5.43a0',
-=======
-        version='1.5.44',
->>>>>>> cf28b2c7
+        version='1.5.44a0',
         description='Distributed web crawling with browsers',
         url='https://github.com/internetarchive/brozzler',
         author='Noah Levitt',
