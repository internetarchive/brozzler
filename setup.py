--- conflicted
+++ resolved
@@ -32,11 +32,7 @@
 
 setuptools.setup(
         name='brozzler',
-<<<<<<< HEAD
-        version='1.5.20',
-=======
         version='1.5.21',
->>>>>>> 581ef777
         description='Distributed web crawling with browsers',
         url='https://github.com/internetarchive/brozzler',
         author='Noah Levitt',
