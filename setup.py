--- conflicted
+++ resolved
@@ -34,11 +34,7 @@
 
 setuptools.setup(
     name="brozzler",
-<<<<<<< HEAD
-    version="1.5.53a2",
-=======
-    version="1.5.54",
->>>>>>> 71c56912
+    version="1.5.55a1",
     description="Distributed web crawling with browsers",
     url="https://github.com/internetarchive/brozzler",
     author="Noah Levitt",
