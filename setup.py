#!/usr/bin/env python
"""
setup.py - brozzler setup script

Copyright (C) 2014-2024 Internet Archive

Licensed under the Apache License, Version 2.0 (the "License");
you may not use this file except in compliance with the License.
You may obtain a copy of the License at

    http://www.apache.org/licenses/LICENSE-2.0

Unless required by applicable law or agreed to in writing, software
distributed under the License is distributed on an "AS IS" BASIS,
WITHOUT WARRANTIES OR CONDITIONS OF ANY KIND, either express or implied.
See the License for the specific language governing permissions and
limitations under the License.
"""

import setuptools
import os


def find_package_data(package):
    pkg_data = []
    depth = len(package.split("."))
    path = os.path.join(*package.split("."))
    for dirpath, dirnames, filenames in os.walk(path):
        if not os.path.exists(os.path.join(dirpath, "__init__.py")):
            relpath = os.path.join(*dirpath.split(os.sep)[depth:])
            pkg_data.extend(os.path.join(relpath, f) for f in filenames)
    return pkg_data


setuptools.setup(
    name="brozzler",
<<<<<<< HEAD
    version="1.5.51a1",
=======
    version="1.5.51",
>>>>>>> f06e0348
    description="Distributed web crawling with browsers",
    url="https://github.com/internetarchive/brozzler",
    author="Noah Levitt",
    author_email="nlevitt@archive.org",
    long_description=open("README.rst", mode="rb").read().decode("UTF-8"),
    license="Apache License 2.0",
    packages=["brozzler", "brozzler.dashboard"],
    package_data={
        "brozzler": ["js-templates/*.js*", "behaviors.yaml", "job_schema.yaml"],
        "brozzler.dashboard": find_package_data("brozzler.dashboard"),
    },
    entry_points={
        "console_scripts": [
            "brozzle-page=brozzler.cli:brozzle_page",
            "brozzler-new-job=brozzler.cli:brozzler_new_job",
            "brozzler-new-site=brozzler.cli:brozzler_new_site",
            "brozzler-worker=brozzler.cli:brozzler_worker",
            "brozzler-ensure-tables=brozzler.cli:brozzler_ensure_tables",
            "brozzler-list-captures=brozzler.cli:brozzler_list_captures",
            "brozzler-list-jobs=brozzler.cli:brozzler_list_jobs",
            "brozzler-list-sites=brozzler.cli:brozzler_list_sites",
            "brozzler-list-pages=brozzler.cli:brozzler_list_pages",
            "brozzler-stop-crawl=brozzler.cli:brozzler_stop_crawl",
            "brozzler-purge=brozzler.cli:brozzler_purge",
            "brozzler-dashboard=brozzler.dashboard:main",
            "brozzler-easy=brozzler.easy:main",
            "brozzler-wayback=brozzler.pywb:main",
        ],
    },
    install_requires=[
        "PyYAML>=5.1",
<<<<<<< HEAD
        "yt_dlp<2023.11.16",
        "cassandra-driver==3.29.1",
=======
        "yt_dlp==2024.7.16",
>>>>>>> f06e0348
        "reppy==0.3.4",
        "requests>=2.21",
        "websocket-client==1.8.0",
        "pillow>=5.2.0",
        "urlcanon>=0.1.dev23",
        "doublethink @ git+https://github.com/internetarchive/doublethink.git@Py311",
        "rethinkdb==2.4.9",
        "cerberus>=1.0.1",
        "jinja2>=2.10",
        "cryptography>=2.3",
        "python-magic>=0.4.15",
    ],
    extras_require={
        "dashboard": ["flask>=1.0", "gunicorn>=19.8.1"],
        "easy": [
            "warcprox>=2.4.31",
            "pywb>=0.33.2,<2",
            "flask>=1.0",
            "gunicorn>=19.8.1",
        ],
    },
    zip_safe=False,
    classifiers=[
        "Development Status :: 5 - Production/Stable",
        "Environment :: Console",
        "License :: OSI Approved :: Apache Software License",
        "Programming Language :: Python :: 3.5",
        "Programming Language :: Python :: 3.6",
        "Programming Language :: Python :: 3.7",
        "Topic :: Internet :: WWW/HTTP",
        "Topic :: System :: Archiving",
    ],
)<|MERGE_RESOLUTION|>--- conflicted
+++ resolved
@@ -34,11 +34,7 @@
 
 setuptools.setup(
     name="brozzler",
-<<<<<<< HEAD
-    version="1.5.51a1",
-=======
-    version="1.5.51",
->>>>>>> f06e0348
+    version="1.5.52a1",
     description="Distributed web crawling with browsers",
     url="https://github.com/internetarchive/brozzler",
     author="Noah Levitt",
@@ -70,12 +66,8 @@
     },
     install_requires=[
         "PyYAML>=5.1",
-<<<<<<< HEAD
-        "yt_dlp<2023.11.16",
         "cassandra-driver==3.29.1",
-=======
         "yt_dlp==2024.7.16",
->>>>>>> f06e0348
         "reppy==0.3.4",
         "requests>=2.21",
         "websocket-client==1.8.0",
