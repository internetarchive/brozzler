--- conflicted
+++ resolved
@@ -35,11 +35,7 @@
 
 setuptools.setup(
     name="brozzler",
-<<<<<<< HEAD
-    version="1.6.10.a9",
-=======
-    version="1.6.12",
->>>>>>> d6e079d8
+    version="1.6.13a0",
     description="Distributed web crawling with browsers",
     url="https://github.com/internetarchive/brozzler",
     author="Noah Levitt",
