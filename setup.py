--- conflicted
+++ resolved
@@ -34,11 +34,7 @@
 
 setuptools.setup(
     name="brozzler",
-<<<<<<< HEAD
-    version="1.5.52a1",
-=======
-    version="1.5.53a",
->>>>>>> 477d1cc8
+    version="1.5.53a1",
     description="Distributed web crawling with browsers",
     url="https://github.com/internetarchive/brozzler",
     author="Noah Levitt",
