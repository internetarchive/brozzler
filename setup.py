#!/usr/bin/env python
"""
setup.py - brozzler setup script

Copyright (C) 2014-2024 Internet Archive

Licensed under the Apache License, Version 2.0 (the "License");
you may not use this file except in compliance with the License.
You may obtain a copy of the License at

    http://www.apache.org/licenses/LICENSE-2.0

Unless required by applicable law or agreed to in writing, software
distributed under the License is distributed on an "AS IS" BASIS,
WITHOUT WARRANTIES OR CONDITIONS OF ANY KIND, either express or implied.
See the License for the specific language governing permissions and
limitations under the License.
"""

import setuptools
import os


def find_package_data(package):
    pkg_data = []
    depth = len(package.split("."))
    path = os.path.join(*package.split("."))
    for dirpath, dirnames, filenames in os.walk(path):
        if not os.path.exists(os.path.join(dirpath, "__init__.py")):
            relpath = os.path.join(*dirpath.split(os.sep)[depth:])
            pkg_data.extend(os.path.join(relpath, f) for f in filenames)
    return pkg_data


setuptools.setup(
    name="brozzler",
<<<<<<< HEAD
    version="1.5.47a1",
=======
    version="1.5.47",
>>>>>>> 57a7d29b
    description="Distributed web crawling with browsers",
    url="https://github.com/internetarchive/brozzler",
    author="Noah Levitt",
    author_email="nlevitt@archive.org",
    long_description=open("README.rst", mode="rb").read().decode("UTF-8"),
    license="Apache License 2.0",
    packages=["brozzler", "brozzler.dashboard"],
    package_data={
        "brozzler": ["js-templates/*.js*", "behaviors.yaml", "job_schema.yaml"],
        "brozzler.dashboard": find_package_data("brozzler.dashboard"),
    },
    entry_points={
        "console_scripts": [
            "brozzle-page=brozzler.cli:brozzle_page",
            "brozzler-new-job=brozzler.cli:brozzler_new_job",
            "brozzler-new-site=brozzler.cli:brozzler_new_site",
            "brozzler-worker=brozzler.cli:brozzler_worker",
            "brozzler-ensure-tables=brozzler.cli:brozzler_ensure_tables",
            "brozzler-list-captures=brozzler.cli:brozzler_list_captures",
            "brozzler-list-jobs=brozzler.cli:brozzler_list_jobs",
            "brozzler-list-sites=brozzler.cli:brozzler_list_sites",
            "brozzler-list-pages=brozzler.cli:brozzler_list_pages",
            "brozzler-stop-crawl=brozzler.cli:brozzler_stop_crawl",
            "brozzler-purge=brozzler.cli:brozzler_purge",
            "brozzler-dashboard=brozzler.dashboard:main",
            "brozzler-easy=brozzler.easy:main",
            "brozzler-wayback=brozzler.pywb:main",
        ],
    },
    install_requires=[
        "PyYAML>=5.1",
        "yt_dlp<2023.11.16",
        "cassandra-driver==3.29.1"
        "reppy==0.3.4",
        "requests>=2.21",
        "websocket-client>=0.39.0,<=0.48.0",
        "pillow>=5.2.0",
        "urlcanon>=0.1.dev23",
        "doublethink @ git+https://github.com/internetarchive/doublethink.git@Py311",
        "rethinkdb==2.4.9",
        "cerberus>=1.0.1",
        "jinja2>=2.10",
        "cryptography>=2.3",
        "python-magic>=0.4.15",
    ],
    extras_require={
        "dashboard": ["flask>=1.0", "gunicorn>=19.8.1"],
        "easy": [
            "warcprox>=2.4.31",
            "pywb>=0.33.2,<2",
            "flask>=1.0",
            "gunicorn>=19.8.1",
        ],
    },
    zip_safe=False,
    classifiers=[
        "Development Status :: 5 - Production/Stable",
        "Environment :: Console",
        "License :: OSI Approved :: Apache Software License",
        "Programming Language :: Python :: 3.5",
        "Programming Language :: Python :: 3.6",
        "Programming Language :: Python :: 3.7",
        "Topic :: Internet :: WWW/HTTP",
        "Topic :: System :: Archiving",
    ],
)<|MERGE_RESOLUTION|>--- conflicted
+++ resolved
@@ -34,11 +34,7 @@
 
 setuptools.setup(
     name="brozzler",
-<<<<<<< HEAD
-    version="1.5.47a1",
-=======
-    version="1.5.47",
->>>>>>> 57a7d29b
+    version="1.5.47a2",
     description="Distributed web crawling with browsers",
     url="https://github.com/internetarchive/brozzler",
     author="Noah Levitt",
