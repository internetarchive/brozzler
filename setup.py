--- conflicted
+++ resolved
@@ -32,11 +32,7 @@
 
 setuptools.setup(
         name='brozzler',
-<<<<<<< HEAD
-        version='1.1b12.dev279',
-=======
         version='1.1b13.dev285',
->>>>>>> 0faeaab3
         description='Distributed web crawling with browsers',
         url='https://github.com/internetarchive/brozzler',
         author='Noah Levitt',
