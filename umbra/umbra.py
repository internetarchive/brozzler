#!/usr/bin/env python
# vim: set sw=4 et:

from json import dumps, loads
from itertools import count
import os,sys,argparse, urllib.request, urllib.error, urllib.parse
import websocket
import time
import uuid
import logging
import threading
import subprocess
import signal
from kombu import Connection, Exchange, Queue

class UmbraWorker:
    logger = logging.getLogger('umbra.UmbraWorker')

    def __init__(self, umbra, chrome_port=9222, chrome_exe='chromium-browser', chrome_wait=10, client_id='request'):
        self.command_id = count(1)
        self.lock = threading.Lock()
        self.umbra = umbra
        self.chrome_port = chrome_port
        self.chrome_exe = chrome_exe
        self.chrome_wait = chrome_wait
        self.client_id = client_id

    def browse_page(self, url, url_metadata):
        with self.lock:
            self.url = url
            self.url_metadata = url_metadata
            with Chrome(self.chrome_port, self.chrome_exe, self.chrome_wait) as websocket_url:
                websock = websocket.WebSocketApp(websocket_url,
                        on_open=self.visit_page, on_message=self.handle_message)
                websock_thread = threading.Thread(target=websock.run_forever)
                websock_thread.start()

                # XXX more logic goes here
                time.sleep(10)

                websock.close()

    def visit_page(self, websock):
        msg = dumps(dict(method="Network.enable", id=next(self.command_id)))
        self.logger.debug('sending message to {}: {}'.format(websock, msg))
        websock.send(msg)

        msg = dumps(dict(method="Page.navigate", id=next(self.command_id), params={"url": self.url}))
        self.logger.debug('sending message to {}: {}'.format(websock, msg))
        websock.send(msg)

    def handle_message(self, websock, message):
        # self.logger.debug("handling message from websocket {} - {}".format(websock, message))
        message = loads(message)
        if "method" in message.keys() and message["method"] == "Network.requestWillBeSent":
            payload = message['params']['request']
            payload['parentUrl'] = self.url
            payload['parentUrlMetadata'] = self.url_metadata
            self.logger.debug('sending to amqp exchange={} routing_key={} payload={}'.format(self.umbra.umbra_exchange, self.client_id, payload))
            # bind a queue with the same name as the return routing key
            # (AMQPUrlReceiver in heritrix expects this)
            request_queue = Queue(self.client_id,
                    routing_key=self.client_id,
                    exchange=self.umbra.umbra_exchange)
            with self.umbra.producer_lock:
                # self.umbra.producer.publish(payload,
                #         routing_key=self.client_id,
                #         exchange=self.umbra.umbra_exchange,
                #         declare=[request_queue])
                self.umbra.producer.publish(payload,
                        routing_key=self.client_id,
                        exchange=self.umbra.umbra_exchange)

class Umbra:
    logger = logging.getLogger('umbra.Umbra')

    def __init__(self, amqp_url, chrome_exe, browser_wait):
        self.amqp_url = amqp_url
<<<<<<< HEAD
        self.chrome_exe = chrome_exe
        self.browser_wait = browser_wait
        self.producer = None
        self.producer_lock = None
        self.workers = {}
        self.workers_lock = threading.Lock()
        self.amqp_thread = threading.Thread(target=self.consume_amqp)
        self.amqp_stop = threading.Event()
        self.amqp_thread.start()

    def shutdown(self):
        self.logger.info("shutting down amqp consumer {}".format(self.amqp_url))
        self.amqp_stop.set()
        self.amqp_thread.join()
=======
        self.chrome_args = chrome_args
        self.producer_lock = threading.Lock()
        self.consume_amqp()

    def watchdog(self, command_id):
        def wrapped():
            timer = None
            while True:
                ws = yield
                if timer:
                    self.logger.info("Cancelling")
                    timer.cancel()
                def go():
                    close_exp = "window.open('', '_self', ''); window.close(); "
                    ws.send(dumps(dict(method="Runtime.evaluate", params={"expression": close_exp}, id=next(command_id))))
                    self.logger.info("Going")
                    ws.close()
                timer = threading.Timer(10, go)
                timer.start()
        result = wrapped()
        next(result)
        return result

    def get_message_handler(self, url, url_metadata, command_id):
        this_watchdog = self.watchdog(command_id)
        def handle_message(ws, message):
            this_watchdog.send(ws)
            message = loads(message)
            if "method" in message.keys() and message["method"] == "Network.requestWillBeSent":
                to_send = {}
                to_send.update(message['params']['request'])
                to_send.update(dict(parentUrl=url,parentUrlMetadata=url_metadata))
                self.logger.debug('sending to amqp: {}'.format(to_send))
                with self.producer_lock:
                    self.producer.publish(to_send,
                            routing_key='request',
                            exchange=self.umbra_exchange)
        return handle_message
>>>>>>> fe15932c

    def consume_amqp(self):
        self.umbra_exchange = Exchange(name='umbra', type='direct', durable=True)
        url_queue = Queue('urls', routing_key='url', exchange=self.umbra_exchange)
        self.logger.info("connecting to amqp {} at {}".format(repr(self.umbra_exchange), self.amqp_url))
        with Connection(self.amqp_url) as conn:
            self.producer = conn.Producer(serializer='json')
            self.producer_lock = threading.Lock()
            with conn.Consumer(url_queue, callbacks=[self.fetch_url]) as consumer:
                import socket
                while not self.amqp_stop.is_set():
                    try:
                        conn.drain_events(timeout=0.5)
                    except socket.timeout:
                        pass

    def fetch_url(self, body, message):
<<<<<<< HEAD
        client_id = body['clientId']
        with self.workers_lock:
            if not client_id in self.workers:
                port = 9222 + len(self.workers)
                t = UmbraWorker(umbra=self, chrome_port=port,
                        chrome_exe=self.chrome_exe,
                        chrome_wait=self.browser_wait,
                        client_id=client_id)
                self.workers[client_id] = t

        def browse_page_async():
            self.logger.info('client_id={} body={}'.format(client_id, body))
            self.workers[client_id].browse_page(body['url'], body['metadata'])

        threading.Thread(target=browse_page_async).start()

        message.ack()


class Chrome:
=======
        url, metadata = body['url'], body['metadata']
        command_id = count(1)
        def send_websocket_commands(ws):
            ws.send(dumps(dict(method="Network.enable", id=next(command_id))))
            ws.send(dumps(dict(method="Page.navigate", id=next(command_id), params={"url": url})))
            
            from umbra import behaviors
            behaviors.execute(url, ws, command_id)            
            
            message.ack()

        with Chrome(*self.chrome_args) as websocket_url:
            websock = websocket.WebSocketApp(websocket_url)
            websock.on_message = self.get_message_handler(url, metadata, command_id)
            websock.on_open = send_websocket_commands
            websock.run_forever()

class Chrome():
>>>>>>> fe15932c
    logger = logging.getLogger('umbra.Chrome')

    def __init__(self, port, executable, browser_wait):
        self.port = port
        self.executable = executable
        self.browser_wait = browser_wait

    def fetch_debugging_json():
        raw_json = urllib.request.urlopen("http://localhost:%s/json" % self.port).read()
        json = raw_json.decode('utf-8')
        return loads(json)

    # returns websocket url to chrome window with about:blank loaded
    def __enter__(self):
        chrome_args = [self.executable, "--temp-profile",
                "--remote-debugging-port=%s" % self.port,
                "--disable-web-sockets", "--disable-cache",
                "--window-size=1100,900", "--enable-logging",
                "--homepage=about:blank", "about:blank"]
        self.logger.info("running {}".format(chrome_args))
        self.chrome_process = subprocess.Popen(chrome_args, start_new_session=True)
        self.logger.info("chrome running, pid {}".format(self.chrome_process.pid))
        start = time.time()

        json_url = "http://localhost:%s/json" % self.port

        while True:
            try:
                raw_json = urllib.request.urlopen(json_url).read()
                all_debug_info = loads(raw_json.decode('utf-8'))
                debug_info = [x for x in all_debug_info if x['url'] == 'about:blank']

                if debug_info and 'webSocketDebuggerUrl' in debug_info[0]:
                    self.logger.debug("{} returned {}".format(json_url, raw_json))
                    url = debug_info[0]['webSocketDebuggerUrl']
                    self.logger.info('got chrome window websocket debug url {} from {}'.format(url, json_url))
                    return url
            except:
                pass
            finally:
                if time.time() - start > float(self.browser_wait):
                    raise Exception("failed to retrieve {} after {} seconds".format(json_url, time.time() - start))
                else:
                    time.sleep(0.5)

    def __exit__(self, *args):
        self.logger.info("killing chrome pid {}".format(self.chrome_process.pid))
        os.killpg(self.chrome_process.pid, signal.SIGINT)
        # self.chrome_process.send_signal(signal.SIGINT)
        self.chrome_process.wait()

def main():
    # logging.basicConfig(stream=sys.stdout, level=logging.INFO,
    logging.basicConfig(stream=sys.stdout, level=logging.DEBUG,
            format='%(asctime)s %(process)d %(levelname)s %(threadName)s %(name)s.%(funcName)s(%(filename)s:%(lineno)d) %(message)s')

    arg_parser = argparse.ArgumentParser(prog=os.path.basename(sys.argv[0]),
            description='umbra - Browser automation tool',
            formatter_class=argparse.ArgumentDefaultsHelpFormatter)
    arg_parser.add_argument('-w', '--browser-wait', dest='browser_wait', default='10',
            help='Seconds to wait for browser initialization')
    arg_parser.add_argument('-e', '--executable', dest='executable', default='chromium-browser',
            help='Executable to use to invoke chrome')
    arg_parser.add_argument('-u', '--url', dest='amqp_url', default='amqp://guest:guest@localhost:5672/%2f',
            help='URL identifying the amqp server to talk to')
    args = arg_parser.parse_args(args=sys.argv[1:])

    umbra = Umbra(args.amqp_url, args.executable, args.browser_wait)
    try:
        while True:
            time.sleep(0.5)
    except:
        pass
    finally:
        umbra.shutdown()


if __name__ == "__main__":
    main()
<|MERGE_RESOLUTION|>--- conflicted
+++ resolved
@@ -24,6 +24,8 @@
         self.chrome_exe = chrome_exe
         self.chrome_wait = chrome_wait
         self.client_id = client_id
+        self.page_done = threading.Event()
+        self.idle_timer = None
 
     def browse_page(self, url, url_metadata):
         with self.lock:
@@ -35,10 +37,19 @@
                 websock_thread = threading.Thread(target=websock.run_forever)
                 websock_thread.start()
 
-                # XXX more logic goes here
-                time.sleep(10)
+                self.page_done.clear()
+                self._reset_idle_timer()
+                while not self.page_done.is_set():
+                    time.sleep(0.5)
 
                 websock.close()
+                self.idle_timer = None
+
+    def _reset_idle_timer(self):
+        if self.idle_timer:
+            self.idle_timer.cancel()
+        self.idle_timer = threading.Timer(10, self.page_done.set)
+        self.idle_timer.start()
 
     def visit_page(self, websock):
         msg = dumps(dict(method="Network.enable", id=next(self.command_id)))
@@ -49,10 +60,14 @@
         self.logger.debug('sending message to {}: {}'.format(websock, msg))
         websock.send(msg)
 
+        from umbra import behaviors
+        behaviors.execute(self.url, websock, self.command_id)            
+
     def handle_message(self, websock, message):
         # self.logger.debug("handling message from websocket {} - {}".format(websock, message))
         message = loads(message)
         if "method" in message.keys() and message["method"] == "Network.requestWillBeSent":
+            self._reset_idle_timer()
             payload = message['params']['request']
             payload['parentUrl'] = self.url
             payload['parentUrlMetadata'] = self.url_metadata
@@ -71,50 +86,6 @@
                         routing_key=self.client_id,
                         exchange=self.umbra.umbra_exchange)
 
-class Umbra:
-    logger = logging.getLogger('umbra.Umbra')
-
-    def __init__(self, amqp_url, chrome_exe, browser_wait):
-        self.amqp_url = amqp_url
-<<<<<<< HEAD
-        self.chrome_exe = chrome_exe
-        self.browser_wait = browser_wait
-        self.producer = None
-        self.producer_lock = None
-        self.workers = {}
-        self.workers_lock = threading.Lock()
-        self.amqp_thread = threading.Thread(target=self.consume_amqp)
-        self.amqp_stop = threading.Event()
-        self.amqp_thread.start()
-
-    def shutdown(self):
-        self.logger.info("shutting down amqp consumer {}".format(self.amqp_url))
-        self.amqp_stop.set()
-        self.amqp_thread.join()
-=======
-        self.chrome_args = chrome_args
-        self.producer_lock = threading.Lock()
-        self.consume_amqp()
-
-    def watchdog(self, command_id):
-        def wrapped():
-            timer = None
-            while True:
-                ws = yield
-                if timer:
-                    self.logger.info("Cancelling")
-                    timer.cancel()
-                def go():
-                    close_exp = "window.open('', '_self', ''); window.close(); "
-                    ws.send(dumps(dict(method="Runtime.evaluate", params={"expression": close_exp}, id=next(command_id))))
-                    self.logger.info("Going")
-                    ws.close()
-                timer = threading.Timer(10, go)
-                timer.start()
-        result = wrapped()
-        next(result)
-        return result
-
     def get_message_handler(self, url, url_metadata, command_id):
         this_watchdog = self.watchdog(command_id)
         def handle_message(ws, message):
@@ -130,7 +101,26 @@
                             routing_key='request',
                             exchange=self.umbra_exchange)
         return handle_message
->>>>>>> fe15932c
+
+class Umbra:
+    logger = logging.getLogger('umbra.Umbra')
+
+    def __init__(self, amqp_url, chrome_exe, browser_wait):
+        self.amqp_url = amqp_url
+        self.chrome_exe = chrome_exe
+        self.browser_wait = browser_wait
+        self.producer = None
+        self.producer_lock = None
+        self.workers = {}
+        self.workers_lock = threading.Lock()
+        self.amqp_thread = threading.Thread(target=self.consume_amqp)
+        self.amqp_stop = threading.Event()
+        self.amqp_thread.start()
+
+    def shutdown(self):
+        self.logger.info("shutting down amqp consumer {}".format(self.amqp_url))
+        self.amqp_stop.set()
+        self.amqp_thread.join()
 
     def consume_amqp(self):
         self.umbra_exchange = Exchange(name='umbra', type='direct', durable=True)
@@ -148,7 +138,6 @@
                         pass
 
     def fetch_url(self, body, message):
-<<<<<<< HEAD
         client_id = body['clientId']
         with self.workers_lock:
             if not client_id in self.workers:
@@ -169,26 +158,6 @@
 
 
 class Chrome:
-=======
-        url, metadata = body['url'], body['metadata']
-        command_id = count(1)
-        def send_websocket_commands(ws):
-            ws.send(dumps(dict(method="Network.enable", id=next(command_id))))
-            ws.send(dumps(dict(method="Page.navigate", id=next(command_id), params={"url": url})))
-            
-            from umbra import behaviors
-            behaviors.execute(url, ws, command_id)            
-            
-            message.ack()
-
-        with Chrome(*self.chrome_args) as websocket_url:
-            websock = websocket.WebSocketApp(websocket_url)
-            websock.on_message = self.get_message_handler(url, metadata, command_id)
-            websock.on_open = send_websocket_commands
-            websock.run_forever()
-
-class Chrome():
->>>>>>> fe15932c
     logger = logging.getLogger('umbra.Chrome')
 
     def __init__(self, port, executable, browser_wait):
