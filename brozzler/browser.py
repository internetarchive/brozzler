'''
brozzler/browser.py - manages the browsers for brozzler

Copyright (C) 2014-2016 Internet Archive

Licensed under the Apache License, Version 2.0 (the "License");
you may not use this file except in compliance with the License.
You may obtain a copy of the License at

    http://www.apache.org/licenses/LICENSE-2.0

Unless required by applicable law or agreed to in writing, software
distributed under the License is distributed on an "AS IS" BASIS,
WITHOUT WARRANTIES OR CONDITIONS OF ANY KIND, either express or implied.
See the License for the specific language governing permissions and
limitations under the License.
'''

import logging
import time
import brozzler
import itertools
import json
import websocket
import time
import threading
import brozzler
from requests.structures import CaseInsensitiveDict
import datetime
import base64
from brozzler.chrome import Chrome
import surt

class BrowsingException(Exception):
    pass

class NoBrowsersAvailable(Exception):
    pass

class BrowsingTimeout(BrowsingException):
    pass

class BrowserPool:
    logger = logging.getLogger(__module__ + '.' + __qualname__)

    BASE_PORT = 9200

    def __init__(self, size=3, **kwargs):
        '''
        Initializes the pool.

        Args:
            size: size of pool (default 3)
            **kwargs: arguments for Browser(...)
        '''
        self.size = size
        self._available = set()
        self._in_use = set()

        for i in range(0, size):
            browser = Browser(port=BrowserPool.BASE_PORT + i, **kwargs)
            self._available.add(browser)

        self._lock = threading.Lock()

    def acquire(self):
        '''
        Returns an available instance.

        Returns:
            browser from pool, if available

        Raises:
            NoBrowsersAvailable if none available
        '''
        with self._lock:
            try:
                browser = self._available.pop()
            except KeyError:
                raise NoBrowsersAvailable
            self._in_use.add(browser)
            return browser

    def release(self, browser):
        with self._lock:
            self._available.add(browser)
            self._in_use.remove(browser)

    def shutdown_now(self):
        self.logger.info(
                'shutting down browser pool (%s browsers in use)',
                len(self._in_use))
        with self._lock:
            for browser in self._available:
                browser.stop()
            for browser in self._in_use:
                browser.stop()

    def num_available(self):
        return len(self._available)

    def num_in_use(self):
        return len(self._in_use)

class Browser:
    '''
    Manages an instance of Chrome for browsing pages.
    '''
    logger = logging.getLogger(__module__ + '.' + __qualname__)

    def __init__(self, **kwargs):
        '''
        Initializes the Browser.

        Args:
            **kwargs: arguments for Chrome(...)
        '''
        self.chrome = Chrome(**kwargs)
        self.websocket_url = None
        self.is_browsing = False
        self._browser_controller = None

    def __enter__(self):
        self.start()
        return self

    def __exit__(self, *args):
        self.stop()

    def start(self, **kwargs):
        '''
        Starts chrome if it's not running.

        Args:
            **kwargs: arguments for self.chrome.start(...)
        '''
        if not self.is_running():
            self.websocket_url = self.chrome.start(**kwargs)
            self._browser_controller = BrowserController(self.websocket_url)
            self._browser_controller.start()

    def stop(self):
        '''
        Stops chrome if it's running.
        '''
        try:
            if self._browser_controller:
                self._browser_controller.stop()
            self.websocket_url = None
            self.chrome.stop()
        except:
            self.logger.error('problem stopping', exc_info=True)

    def is_running(self):
        return self.websocket_url is not None

    def browse_page(
            self, page_url, ignore_cert_errors=False, extra_headers=None,
            user_agent=None, behavior_parameters=None,
            on_request=None, on_response=None, on_screenshot=None):
        '''
        Browses page in browser.

        Browser should already be running, i.e. start() should have been
        called. Opens the page_url in the browser, runs behaviors, takes a
        screenshot, extracts outlinks.

        Args:
            page_url: url of the page to browse
            extra_headers: dict of extra http headers to configure the browser
                to send with every request (default None)
            user_agent: user agent string, replaces browser default if
                supplied (default None)
            behavior_parameters: dict of parameters for populating the
                javascript behavior template (default None)
            on_request: callback to invoke on every Network.requestWillBeSent
                event, takes one argument, the json-decoded message (default
                None)
            on_response: callback to invoke on every Network.responseReceived
                event, takes one argument, the json-decoded message (default
                None)
            on_screenshot: callback to invoke when screenshot is obtained,
                takes one argument, the the raw jpeg bytes (default None)
                # XXX takes two arguments, the url of the page at the time the
                # screenshot was taken, and the raw jpeg bytes (default None)

        Returns:
            A tuple (final_page_url, outlinks).
            final_page_url: the url in the location bar at the end of the
                browse_page cycle, which could be different from the original
                page url if the page redirects, javascript has changed the url
                in the location bar, etc
            outlinks: a list of navigational links extracted from the page

        Raises:
            BrowsingException: if browsing the page fails
        '''
        if not self.is_running():
            raise BrowsingException('browser has not been started')
        if self.is_browsing:
            raise BrowsingException('browser is already busy browsing a page')
        self.is_browsing = True
        try:
            self._browser_controller.navigate_to_page(page_url, timeout=300)
            ## if login_credentials:
            ##     self._browser_controller.try_login(login_credentials) (5 min?)
            behavior_script = brozzler.behavior_script(
                    page_url, behavior_parameters)
            self._browser_controller.run_behavior(behavior_script, timeout=900)
            if on_screenshot:
                self._browser_controller.scroll_to_top()
                jpeg_bytes = self._browser_controller.screenshot()
                on_screenshot(jpeg_bytes)
            outlinks = self._browser_controller.extract_outlinks()
            ## for each hashtag not already visited:
            ##     navigate_to_hashtag (nothing to wait for so no timeout?)
            ##     if on_screenshot;
            ##         take screenshot (30 sec)
            ##     run behavior (3 min)
            ##     outlinks += retrieve_outlinks (60 sec)
            final_page_url = self._browser_controller.url()
            return final_page_url, outlinks
        except websocket.WebSocketConnectionClosedException as e:
            self.logger.error('websocket closed, did chrome die?')
            raise BrowsingException(e)
        finally:
            self.is_browsing = False

class Counter:
    def __init__(self):
        self.next_value = 0
    def __next__(self):
        try:
            return self.next_value
        finally:
            self.next_value += 1
    def peek_next(self):
        return self.next_value

class BrowserController:
    '''
    '''

    logger = logging.getLogger(__module__ + '.' + __qualname__)

    def __init__(self, websocket_url):
        self.websocket_url = websocket_url
        self._command_id = Counter()
        self._websock_thread = None
        self._websock_open = None
        self._result_messages = {}

    def _wait_for(self, callback, timeout=None):
        '''
        Spins until callback() returns truthy.
        '''
        start = time.time()
        while True:
            brozzler.sleep(0.5)
            if callback():
                return
            elapsed = time.time() - start
            if timeout and elapsed > timeout:
                raise BrowsingTimeout(
                        'timed out after %.1fs waiting for: %s' % (
                            elapsed, callback))

    def __enter__(self):
        self.start()
        return self

    def __exit__(self, *args):
        self.stop()

    def start(self):
        if not self._websock_thread:
            calling_thread = threading.current_thread()

            def on_open(websock):
                self._websock_open = datetime.datetime.utcnow()
            def on_error(websock, e):
                '''
                Raises BrowsingException in the thread that called start()
                '''
                if isinstance(e, websocket.WebSocketConnectionClosedException):
                    self.logger.error('websocket closed, did chrome die?')
                else:
                    self.logger.error(
                            'exception from websocket receiver thread',
                            exc_info=1)
                brozzler.thread_raise(calling_thread, BrowsingException)

            # open websocket, start thread that receives messages
            self._websock = websocket.WebSocketApp(
                    self.websocket_url, on_open=on_open,
                    on_message=self._on_message, on_error=on_error)
            thread_name = 'WebsockThread:{}-{:%Y%m%d%H%M%S}'.format(
                    surt.handyurl.parse(self.websocket_url).port,
                    datetime.datetime.utcnow())
            self._websock_thread = threading.Thread(
                    target=self._websock.run_forever, name=thread_name,
                    daemon=True)
            self._websock_thread.start()
            self._wait_for(lambda: self._websock_open, timeout=10)

            # tell browser to send messages we're interested in
            self.send_to_chrome(method='Network.enable')
            self.send_to_chrome(method='Page.enable')
            self.send_to_chrome(method='Console.enable')
            self.send_to_chrome(method='Debugger.enable')
            self.send_to_chrome(method='Runtime.enable')

            # disable google analytics, see _handle_message() where breakpoint
            # is caught Debugger.paused
            self.send_to_chrome(
                    method='Debugger.setBreakpointByUrl',
                    params={
                        'lineNumber': 1,
                        'urlRegex': 'https?://www.google-analytics.com/analytics.js'})

    def stop(self, *args):
        if self._websock_thread:
            if (self._websock and self._websock.sock
                    and self._websock.sock.connected):
                self.logger.info('shutting down websocket connection')
                try:
                    self._websock.close()
                except BaseException as e:
                    self.logger.error(
                            'exception closing websocket %s - %s',
                            self._websock, e)

            if self._websock_thread != threading.current_thread():
                self._websock_thread.join(timeout=30)
                if self._websock_thread.is_alive():
                    self.logger.error(
                            '%s still alive 30 seconds after closing %s, will '
                            'forcefully nudge it again', self._websock_thread,
                            self._websock)
                    self._websock.keep_running = False
                    self._websock_thread.join(timeout=30)
                    if self._websock_thread.is_alive():
                        self.logger.critical(
                                '%s still alive 60 seconds after closing %s',
                                    self._websock_thread, self._websock)

    def _on_message(self, websock, message):
        try:
            self._handle_message(websock, message)
        except:
            self.logger.error(
                    'uncaught exception in _handle_message message=%s',
                    message, exc_info=True)

    def _handle_message(self, websock, json_message):
        message = json.loads(json_message)
        if 'method' in message:
            if message['method'] == 'Page.loadEventFired':
                self._got_page_load_event = datetime.datetime.utcnow()
            elif message['method'] == 'Debugger.paused':
                self._debugger_paused(message)
            elif message['method'] == 'Console.messageAdded':
                self.logger.debug(
                        '%s console.%s %s', self._websock.url,
                        message['params']['message']['level'],
                        message['params']['message']['text'])
            else:
                self.logger.debug("%s %s", message["method"], json_message)
        elif 'result' in message:
            if message['id'] in self._result_messages:
                self._result_messages[message['id']] = message
            else:
                self.logger.debug("%s", json_message)
        else:
            self.logger.debug("%s", json_message)

    def _debugger_paused(self, message):
        # we hit the breakpoint set in start(), get rid of google analytics
        self.logger.debug('debugger paused! message=%s', message)
        scriptId = message['params']['callFrames'][0]['location']['scriptId']

        # replace script
        self.send_to_chrome(
                method='Debugger.setScriptSource',
                params={'scriptId': scriptId,
                    'scriptSource': 'console.log("google analytics is no more!");'})

        # resume execution
        self.send_to_chrome(method='Debugger.resume')

    def send_to_chrome(self, suppress_logging=False, **kwargs):
        msg_id = next(self._command_id)
        kwargs['id'] = msg_id
        msg = json.dumps(kwargs)
        if not suppress_logging:
            self.logger.debug('sending message to %s: %s', self._websock, msg)
        self._websock.send(msg)
        return msg_id

<<<<<<< HEAD
    def _visit_page(self, websock):
        # navigate to about:blank here to avoid situation where we navigate to
        # the same page that we're currently on, perhaps with a different
        # #fragment, which prevents Page.loadEventFired from happening
        self.send_to_chrome(method="Page.navigate", params={"url": "about:blank"})

        self.send_to_chrome(method="Network.enable")
        self.send_to_chrome(method="Page.enable")
        self.send_to_chrome(method="Console.enable")
        self.send_to_chrome(method="Debugger.enable")
        self.send_to_chrome(method="Runtime.enable")

        headers = self.extra_headers or {}
        headers['Accept-Encoding'] = 'gzip, deflate'
=======
    def navigate_to_page(
            self, page_url, extra_headers=None, user_agent=None, timeout=300):
        '''
        '''
        headers = extra_headers or {}
        headers['Accept-Encoding'] = 'identity'
>>>>>>> 4bdad472
        self.send_to_chrome(
                method='Network.setExtraHTTPHeaders',
                params={'headers': headers})

        if user_agent:
            self.send_to_chrome(
                    method='Network.setUserAgentOverride',
                    params={'userAgent': user_agent})

        # navigate to the page!
        self.logger.info('navigating to page %s', page_url)
        self._got_page_load_event = None
        self.send_to_chrome(method='Page.navigate', params={'url': page_url})
        self._wait_for(lambda: self._got_page_load_event, timeout=timeout)

    OUTLINKS_JS = r'''
var __brzl_framesDone = new Set();
var __brzl_compileOutlinks = function(frame) {
    __brzl_framesDone.add(frame);
    if (frame && frame.document) {
        var outlinks = Array.prototype.slice.call(
                frame.document.querySelectorAll('a[href]'));
        for (var i = 0; i < frame.frames.length; i++) {
            if (frame.frames[i] && !__brzl_framesDone.has(frame.frames[i])) {
                outlinks = outlinks.concat(
                            __brzl_compileOutlinks(frame.frames[i]));
            }
        }
    }
    return outlinks;
}
__brzl_compileOutlinks(window).join('\n');
'''
    def extract_outlinks(self, timeout=60):
        self.logger.info('extracting outlinks')
        self._result_messages[self._command_id.peek_next()] = None
        msg_id = self.send_to_chrome(
                method='Runtime.evaluate',
                params={'expression': self.OUTLINKS_JS})
        self._wait_for(
                lambda: self._result_messages.get(msg_id), timeout=timeout)
        message = self._result_messages.pop(msg_id)
        if message['result']['result']['value']:
            return frozenset(message['result']['result']['value'].split('\n'))
        else:
            self._outlinks = frozenset()

    def screenshot(self, timeout=30):
        self.logger.info('taking screenshot')
        self._result_messages[self._command_id.peek_next()] = None
        msg_id = self.send_to_chrome(method='Page.captureScreenshot')
        self._wait_for(
                lambda: self._result_messages.get(msg_id), timeout=timeout)
        message = self._result_messages.pop(msg_id)
        jpeg_bytes = base64.b64decode(message['result']['data'])
        return jpeg_bytes

    def scroll_to_top(self, timeout=30):
        self.logger.info('scrolling to top')
        self._result_messages[self._command_id.peek_next()] = None
        msg_id = self.send_to_chrome(
                    method='Runtime.evaluate',
                    params={'expression': 'window.scrollTo(0, 0);'})
        self._wait_for(
                lambda: self._result_messages.get(msg_id), timeout=timeout)
        self._result_messages.pop(msg_id)

    def url(self, timeout=30):
        '''
        Returns value of document.URL from the browser.
        '''
        self._result_messages[self._command_id.peek_next()] = None
        msg_id = self.send_to_chrome(
                method='Runtime.evaluate',
                params={'expression': 'document.URL'})
        self._wait_for(
                lambda: self._result_messages.get(msg_id), timeout=timeout)
        message = self._result_messages.pop(msg_id)
        return message['result']['result']['value']

    def run_behavior(self, behavior_script, timeout=900):
        self.send_to_chrome(
                method='Runtime.evaluate', suppress_logging=True,
                params={'expression': behavior_script})

        start = time.time()
        while True:
            elapsed = time.time() - start
            if elapsed > timeout:
                logging.info(
                        'behavior reached hard timeout after %.1fs', elapsed)
                return

            brozzler.sleep(7)

            self._result_messages[self._command_id.peek_next()] = None
            msg_id = self.send_to_chrome(
                     method='Runtime.evaluate', suppress_logging=True,
                     params={'expression': 'umbraBehaviorFinished()'})
            try:
                self._wait_for(
                        lambda: self._result_messages.get(msg_id), timeout=5)
                msg = self._result_messages.get(msg_id)
                if (msg and 'result' in msg
                        and not ('wasThrown' in msg['result']
                            and msg['result']['wasThrown'])
                        and 'result' in msg['result']
                        and type(msg['result']['result']['value']) == bool
                        and msg['result']['result']['value']):
                    self.logger.info('behavior decided it has finished')
                    return
            except BrowsingTimeout:
                pass

<|MERGE_RESOLUTION|>--- conflicted
+++ resolved
@@ -397,29 +397,12 @@
         self._websock.send(msg)
         return msg_id
 
-<<<<<<< HEAD
-    def _visit_page(self, websock):
-        # navigate to about:blank here to avoid situation where we navigate to
-        # the same page that we're currently on, perhaps with a different
-        # #fragment, which prevents Page.loadEventFired from happening
-        self.send_to_chrome(method="Page.navigate", params={"url": "about:blank"})
-
-        self.send_to_chrome(method="Network.enable")
-        self.send_to_chrome(method="Page.enable")
-        self.send_to_chrome(method="Console.enable")
-        self.send_to_chrome(method="Debugger.enable")
-        self.send_to_chrome(method="Runtime.enable")
-
-        headers = self.extra_headers or {}
-        headers['Accept-Encoding'] = 'gzip, deflate'
-=======
     def navigate_to_page(
             self, page_url, extra_headers=None, user_agent=None, timeout=300):
         '''
         '''
         headers = extra_headers or {}
-        headers['Accept-Encoding'] = 'identity'
->>>>>>> 4bdad472
+        headers['Accept-Encoding'] = 'gzip, deflate'
         self.send_to_chrome(
                 method='Network.setExtraHTTPHeaders',
                 params={'headers': headers})
