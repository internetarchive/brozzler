"""
brozzler/browser.py - manages the browsers for brozzler

Copyright (C) 2014-2025 Internet Archive

Licensed under the Apache License, Version 2.0 (the "License");
you may not use this file except in compliance with the License.
You may obtain a copy of the License at

    http://www.apache.org/licenses/LICENSE-2.0

Unless required by applicable law or agreed to in writing, software
distributed under the License is distributed on an "AS IS" BASIS,
WITHOUT WARRANTIES OR CONDITIONS OF ANY KIND, either express or implied.
See the License for the specific language governing permissions and
limitations under the License.
"""

import base64
import datetime
import json
import logging
import socket
import threading
import time
from ipaddress import AddressValueError

import structlog
import urlcanon
import websocket
from requests.structures import CaseInsensitiveDict

import brozzler
from brozzler.chrome import Chrome

MAX_UNMATCHED_INVALID_CHECKS = 5


class BrowsingException(Exception):
    pass


class NoBrowsersAvailable(Exception):
    pass


class BrowsingTimeout(BrowsingException):
    pass


class BrowserPool:
    """
    Manages pool of browsers. Automatically chooses available port for the
    debugging protocol.
    """

    logger = structlog.get_logger(logger_name=__module__ + "." + __qualname__)

    def __init__(self, size=3, **kwargs):
        """
        Initializes the pool.

        Args:
            size: size of pool (default 3)
            **kwargs: arguments for Browser(...)
        """
        self.size = size
        self.kwargs = kwargs
        self._in_use = set()
        self._lock = threading.Lock()

    def _fresh_browser(self):
        # choose available port
        sock = socket.socket()
        sock.bind(("0.0.0.0", 0))
        port = sock.getsockname()[1]
        sock.close()

        browser = Browser(port=port, **self.kwargs)
        return browser

    def acquire_multi(self, n=1):
        """
        Returns a list of up to `n` browsers.

        Raises:
            NoBrowsersAvailable if none available
        """
        browsers = []
        with self._lock:
            if len(self._in_use) >= self.size:
                raise NoBrowsersAvailable
            while len(self._in_use) < self.size and len(browsers) < n:
                browser = self._fresh_browser()
                browsers.append(browser)
                self._in_use.add(browser)
        return browsers

    def acquire(self):
        """
        Returns an available instance.

        Returns:
            browser from pool, if available

        Raises:
            NoBrowsersAvailable if none available
        """
        with self._lock:
            if len(self._in_use) >= self.size:
                raise NoBrowsersAvailable
            browser = self._fresh_browser()
            self._in_use.add(browser)
            return browser

    def release(self, browser):
        browser.stop()  # make sure
        with self._lock:
            self._in_use.remove(browser)

    def release_all(self, browsers):
        for browser in browsers:
            browser.stop()  # make sure
        with self._lock:
            for browser in browsers:
                self._in_use.remove(browser)

    def shutdown_now(self):
        self.logger.info(
            "shutting down browser pool (%s browsers in use)", len(self._in_use)
        )
        with self._lock:
            for browser in self._in_use:
                browser.stop()

    def num_available(self):
        return self.size - len(self._in_use)

    def num_in_use(self):
        return len(self._in_use)


# uncomment the next line for LOTS of debugging logging
# websocket.enableTrace(True)


class WebsockReceiverThread(threading.Thread):
    logger = structlog.get_logger(logger_name=__module__ + "." + __qualname__)

    def __init__(self, websock, name=None, daemon=True):
        super().__init__(name=name, daemon=daemon)

        self.websock = websock

        self.calling_thread = threading.current_thread()

        self.websock.on_open = self._on_open
        self.websock.on_message = self._on_message
        self.websock.on_error = self._on_error
        self.websock.on_close = self._on_close

        self.is_open = False
        self.got_page_load_event = None
        self.page_status = None  # Loaded page HTTP status code
        self.reached_limit = None

        self.on_request = None
        self.on_response = None
        self.on_service_worker_version_updated = None

        self._result_messages = {}

    def expect_result(self, msg_id):
        self._result_messages[msg_id] = None

    def received_result(self, msg_id):
        return bool(self._result_messages.get(msg_id))

    def pop_result(self, msg_id):
        return self._result_messages.pop(msg_id)

    def _on_close(self, websock, close_status_code, close_msg):
        pass
        # self.logger.info('GOODBYE GOODBYE WEBSOCKET')

    def _on_open(self, websock):
        self.is_open = True

    def _on_error(self, websock, e):
        """
        Raises BrowsingException in the thread that created this instance.
        """
        if isinstance(
            e, (websocket.WebSocketConnectionClosedException, ConnectionResetError)
        ):
            self.logger.error("websocket closed, did chrome die?")
        else:
            self.logger.exception("exception from websocket receiver thread")
        brozzler.thread_raise(self.calling_thread, BrowsingException)

    def run(self):
        # ping_timeout is used as the timeout for the call to select.select()
        # in addition to its documented purpose, and must have a value to avoid
        # hangs in certain situations
        #
        # skip_ut8_validation is a recommended performance improvement:
        # https://websocket-client.readthedocs.io/en/latest/faq.html#why-is-this-library-slow
        self.websock.run_forever(
            sockopt=((socket.IPPROTO_TCP, socket.TCP_NODELAY, 1),),
            ping_timeout=0.5,
            skip_utf8_validation=True,
        )

    def _on_message(self, websock, message):
        try:
            self._handle_message(websock, message)
        except:  # noqa: E722
            self.logger.exception(
                "uncaught exception in _handle_message",
                message=message,
            )

    def _network_response_received(self, message):
        status = message["params"]["response"].get("status")
        if status == 420 and "Warcprox-Meta" in CaseInsensitiveDict(
            message["params"]["response"]["headers"]
        ):
            if not self.reached_limit:
                warcprox_meta = json.loads(
                    CaseInsensitiveDict(message["params"]["response"]["headers"])[
                        "Warcprox-Meta"
                    ]
                )
                self.reached_limit = brozzler.ReachedLimit(warcprox_meta=warcprox_meta)
                self.logger.info("reached limit", limit=self.reached_limit)
                brozzler.thread_raise(self.calling_thread, brozzler.ReachedLimit)
            else:
                self.logger.info(
                    "reached limit but self.reached_limit is already set, "
                    "assuming the calling thread is already handling this"
                )
        if self.on_response:
            self.on_response(message)

        if status and self.page_status is None:
            self.page_status = status

    def _javascript_dialog_opening(self, message):
        self.logger.info("javascript dialog opened", message=message)
        if message["params"]["type"] == "alert":
            accept = True
        else:
            accept = False
        self.websock.send(
            json.dumps(
                dict(
                    id=0,
                    method="Page.handleJavaScriptDialog",
                    params={"accept": accept},
                ),
                separators=",:",
            )
        )

    def _handle_message(self, websock, json_message):
        message = json.loads(json_message)
        if "method" in message:
            if message["method"] == "Page.loadEventFired":
                self.got_page_load_event = datetime.datetime.utcnow()
            elif message["method"] == "Network.responseReceived":
                self._network_response_received(message)
            elif message["method"] == "Network.requestWillBeSent":
                if self.on_request:
                    self.on_request(message)
            elif message["method"] == "Page.interstitialShown":
                # AITFIVE-1529: handle http auth
                # we should kill the browser when we receive Page.interstitialShown and
                # consider the page finished, until this is fixed:
                # https://bugs.chromium.org/p/chromium/issues/detail?id=764505
                self.logger.info(
                    "Page.interstialShown (likely unsupported http auth request)"
                )
                brozzler.thread_raise(
                    self.calling_thread, brozzler.PageInterstitialShown
                )
            elif message["method"] == "Inspector.targetCrashed":
                self.logger.error("""chrome tab went "aw snap" or "he's dead jim"!""")
                brozzler.thread_raise(self.calling_thread, BrowsingException)
            elif message["method"] == "Console.messageAdded":
                self.logger.debug(
                    "console.%s %s",
                    message["params"]["message"]["level"],
                    message["params"]["message"]["text"],
                )
            elif message["method"] == "Runtime.exceptionThrown":
                self.logger.debug("uncaught exception", message=message)
            elif message["method"] == "Page.javascriptDialogOpening":
                self._javascript_dialog_opening(message)
            elif (
                message["method"] == "Network.loadingFailed"
                and "params" in message
                and "errorText" in message["params"]
                and message["params"]["errorText"] == "net::ERR_PROXY_CONNECTION_FAILED"
            ):
                brozzler.thread_raise(self.calling_thread, brozzler.ProxyError)
            elif message["method"] == "ServiceWorker.workerVersionUpdated":
                if self.on_service_worker_version_updated:
                    self.on_service_worker_version_updated(message)
            # else:
            #     self.logger.debug("%s %s", message["method"], json_message)
        elif "result" in message:
            if message["id"] in self._result_messages:
                self._result_messages[message["id"]] = message

    #      else:
    #          self.logger.debug("%s", json_message)
    #  else:
    #      self.logger.debug("%s", json_message)


class Browser:
    """
    Manages an instance of Chrome for browsing pages.
    """

    logger = structlog.get_logger(logger_name=__module__ + "." + __qualname__)

    def __init__(self, **kwargs):
        """
        Initializes the Browser.

        Args:
            **kwargs: arguments for Chrome(...)
        """
        self.chrome = Chrome(**kwargs)
        self.websock_url = None
        self.websock = None
        self.websock_thread = None
        self.is_browsing = False
        self._command_id = Counter()
        self._wait_interval = 0.5

    def __enter__(self):
        self.start()
        return self

    def __exit__(self, *args):
        self.stop()

    def _wait_for(self, callback, timeout=None):
        """
        Spins until callback() returns truthy.
        """
        start = time.time()
        while True:
            if callback():
                return
            elapsed = time.time() - start
            if timeout and elapsed > timeout:
                raise BrowsingTimeout(
                    "timed out after %.1fs waiting for: %s" % (elapsed, callback)
                )
            brozzler.sleep(self._wait_interval)

    def send_to_chrome(self, suppress_logging=False, **kwargs):
        msg_id = next(self._command_id)
        kwargs["id"] = msg_id
        msg = json.dumps(kwargs, separators=",:")
        self.logger.debug(
            "sending message",
            websock=self.websock,
            message=msg,
        )
        self.websock.send(msg)
        return msg_id

    def start(self, **kwargs):
        """
        Starts chrome if it's not running.

        Args:
            **kwargs: arguments for self.chrome.start(...)
        """
        if not self.is_running():
            self.websock_url = self.chrome.start(**kwargs)
            self.websock = websocket.WebSocketApp(self.websock_url)
            self.websock_thread = WebsockReceiverThread(
                self.websock, name="WebsockThread:%s" % self.chrome.port
            )
            self.websock_thread.start()

            self._wait_for(lambda: self.websock_thread.is_open, timeout=30)

            # tell browser to send us messages we're interested in
            self.send_to_chrome(method="Network.enable")
            self.send_to_chrome(method="Page.enable")
            # Enable Console & Runtime output only when debugging.
            # After all, we just print these events with debug(), we don't use
            # them in Brozzler logic.
            if self.logger.is_enabled_for(logging.DEBUG):
                self.send_to_chrome(method="Console.enable")
                self.send_to_chrome(method="Runtime.enable")
            self.send_to_chrome(method="ServiceWorker.enable")
            self.send_to_chrome(method="ServiceWorker.setForceUpdateOnPageLoad")

            # disable google analytics and amp analytics
            self.send_to_chrome(
                method="Network.setBlockedURLs",
                params={
                    "urls": [
                        "*google-analytics.com/analytics.js*",
                        "*google-analytics.com/ga.js*",
                        "*google-analytics.com/ga_exp.js*",
                        "*google-analytics.com/urchin.js*",
                        "*google-analytics.com/collect*",
                        "*google-analytics.com/r/collect*",
                        "*google-analytics.com/__utm.gif*",
                        "*google-analytics.com/gtm/js?*",
                        "*google-analytics.com/cx/api.js*",
                        "*cdn.ampproject.org/*/amp-analytics*.js",
                    ]
                },
            )

    def stop(self):
        """
        Stops chrome if it's running.
        """
        try:
            if self.websock and self.websock.sock and self.websock.sock.connected:
                self.logger.info("shutting down websocket connection")
                try:
                    self.websock.close()
                except BaseException:
                    self.logger.exception(
                        "exception closing websocket", websocket=self.websock
                    )

            self.chrome.stop()

            if self.websock_thread and (
                self.websock_thread != threading.current_thread()
            ):
                self.websock_thread.join(timeout=30)
                if self.websock_thread.is_alive():
                    self.logger.error(
                        "%s still alive 30 seconds after closing %s, will "
                        "forcefully nudge it again",
                        self.websock_thread,
                        self.websock,
                    )
                    self.websock.keep_running = False
                    self.websock_thread.join(timeout=30)
                    if self.websock_thread.is_alive():
                        self.logger.critical(
                            "%s still alive 60 seconds after closing %s",
                            self.websock_thread,
                            self.websock,
                        )

            self.websock_url = None
        except:  # noqa: E722
            self.logger.exception("problem stopping")

    def is_running(self):
        return self.websock_url is not None

    def browse_page(
        self,
        page_url,
        extra_headers=None,
        user_agent=None,
        behavior_parameters=None,
        behaviors_dir=None,
        on_request=None,
        on_response=None,
        on_service_worker_version_updated=None,
        on_screenshot=None,
        username=None,
        password=None,
        hashtags=None,
        screenshot_full_page=False,
        skip_extract_outlinks=False,
        skip_visit_hashtags=False,
        skip_youtube_dl=False,
        ytdlp_tmpdir="/tmp",
        simpler404=False,
        page_timeout=300,
        behavior_timeout=300,
        extract_outlinks_timeout=60,
        download_throughput=-1,
        stealth=False,
    ):
        """
        Browses page in browser.

        Browser should already be running, i.e. start() should have been
        called. Opens the page_url in the browser, runs behaviors, takes a
        screenshot, extracts outlinks.

        Args:
            page_url: url of the page to browse
            extra_headers: dict of extra http headers to configure the browser
                to send with every request (default None)
            user_agent: user agent string, replaces browser default if
                supplied (default None)
            behavior_parameters: dict of parameters for populating the
                javascript behavior template (default None)
            behaviors_dir: Directory containing behaviors.yaml and JS templates
                (default None loads Brozzler default JS behaviors)
            on_request: callback to invoke on every Network.requestWillBeSent
                event, takes one argument, the json-decoded message (default
                None)
            on_response: callback to invoke on every Network.responseReceived
                event, takes one argument, the json-decoded message (default
                None)
            on_service_worker_version_updated: callback to invoke on every
                ServiceWorker.workerVersionUpdated event, takes one argument,
                the json-decoded message (default None)
            on_screenshot: callback to invoke when screenshot is obtained,
                takes one argument, the the raw jpeg bytes (default None)
                # XXX takes two arguments, the url of the page at the time the
                # screenshot was taken, and the raw jpeg bytes (default None)
            username: username string to use to try logging in if a login form
                is found in the page (default None)
            password: password string to use to try logging in if a login form
                is found in the page (default None)
            ... (there are more)

        Returns:
            A tuple (final_page_url, outlinks).
            final_page_url: the url in the location bar at the end of the
                browse_page cycle, which could be different from the original
                page url if the page redirects, javascript has changed the url
                in the location bar, etc
            outlinks: a list of navigational links extracted from the page

        Raises:
            brozzler.ProxyError: in case of proxy connection error
            BrowsingException: if browsing the page fails in some other way
        """
        if not self.is_running():
            raise BrowsingException("browser has not been started")
        if self.is_browsing:
            raise BrowsingException("browser is already busy browsing a page")
        self.is_browsing = True
        if on_request:
            self.websock_thread.on_request = on_request
        if on_response:
            self.websock_thread.on_response = on_response
        if on_service_worker_version_updated:
            self.websock_thread.on_service_worker_version_updated = (
                on_service_worker_version_updated
            )
        try:
            with brozzler.thread_accept_exceptions():
                self.configure_browser(
                    extra_headers=extra_headers,
                    user_agent=user_agent,
                    download_throughput=download_throughput,
                    stealth=stealth,
                )
                self.navigate_to_page(page_url, timeout=page_timeout)
                if password:
                    self.try_login(username, password, timeout=page_timeout)
                    # if login redirected us, return to page_url
                    if page_url != self.url().split("#")[0]:
                        self.logger.debug(
                            "login navigated away; returning!", page_url=page_url
                        )
                        self.navigate_to_page(page_url, timeout=page_timeout)
                # If the target page HTTP status is 4xx/5xx, there is no point
                # in running behaviors, screenshot, outlink and hashtag
                # extraction as we didn't get a valid page.
                # This is only enabled with option `simpler404`.
                run_behaviors = True
                if simpler404 and (
                    self.websock_thread.page_status is None
                    or self.websock_thread.page_status >= 400
                ):
                    run_behaviors = False

                if run_behaviors and behavior_timeout > 0:
                    behavior_script = brozzler.behavior_script(
                        page_url, behavior_parameters, behaviors_dir=behaviors_dir
                    )
                    self.run_behavior(
                        behavior_script, page_url, timeout=behavior_timeout
                    )
                final_page_url = self.url()
                if on_screenshot:
                    if simpler404:
                        if (
                            self.websock_thread.page_status
                            and self.websock_thread.page_status < 400
                        ):
                            self._try_screenshot(on_screenshot, screenshot_full_page)
                    else:
                        self._try_screenshot(on_screenshot, screenshot_full_page)

                if not run_behaviors or skip_extract_outlinks:
                    outlinks = []
                else:
                    outlinks = self.extract_outlinks(timeout=extract_outlinks_timeout)
                if run_behaviors and not skip_visit_hashtags:
                    self.visit_hashtags(final_page_url, hashtags, outlinks)
                return final_page_url, outlinks
        except brozzler.ReachedLimit:
            # websock_thread has stashed the ReachedLimit exception with
            # more information, raise that one
            raise self.websock_thread.reached_limit
        except websocket.WebSocketConnectionClosedException as e:
            self.logger.exception("websocket closed, did chrome die?")
            raise BrowsingException(e)
        finally:
            self.is_browsing = False
            self.websock_thread.on_request = None
            self.websock_thread.on_response = None

    def _try_screenshot(self, on_screenshot, full_page=False):
        """The browser instance must be scrolled to the top of the page before
        trying to get a screenshot.
        """
        self.send_to_chrome(
            method="Runtime.evaluate",
            suppress_logging=True,
            params={"expression": "window.scroll(0,0)"},
        )
        for i in range(3):
            try:
                jpeg_bytes = self.screenshot(full_page)
                on_screenshot(jpeg_bytes)
                return
            except BrowsingTimeout:
                self.logger.exception("attempt %s/3", i + 1)

    def visit_hashtags(self, page_url, hashtags, outlinks):
        _hashtags = set(hashtags or [])
        for outlink in outlinks:
            url = urlcanon.whatwg(outlink)
            hashtag = (url.hash_sign + url.fragment).decode("utf-8")
            urlcanon.canon.remove_fragment(url)
            if hashtag and str(url) == page_url:
                _hashtags.add(hashtag)
        # could inject a script that listens for HashChangeEvent to figure
        # out which hashtags were visited already and skip those
        for hashtag in _hashtags:
            # navigate_to_hashtag (nothing to wait for so no timeout?)
            self.logger.debug("navigating to hashtag", hashtag=hashtag)
            url = urlcanon.whatwg(page_url)
            url.hash_sign = b"#"
            url.fragment = hashtag[1:].encode("utf-8")
            self.send_to_chrome(method="Page.navigate", params={"url": str(url)})
            time.sleep(5)  # um.. wait for idleness or something?
            # take another screenshot?
            # run behavior again with short timeout?
            # retrieve outlinks again and append to list?

    def configure_browser(
        self, extra_headers=None, user_agent=None, download_throughput=-1, stealth=False
    ):
        headers = extra_headers or {}
        headers["Accept-Encoding"] = "gzip"  # avoid encodings br, sdch
        msg_id = self.send_to_chrome(
            method="Network.setExtraHTTPHeaders", params={"headers": headers}
        )
        if user_agent:
            msg_id = self.send_to_chrome(
                method="Network.setUserAgentOverride", params={"userAgent": user_agent}
            )
        if download_throughput > -1:
            # traffic shaping already used by SPN2 to aid warcprox resilience
            # parameter value as bytes/second, or -1 to disable (default)
            msg_id = self.send_to_chrome(
                method="Network.emulateNetworkConditions",
                params={"downloadThroughput": download_throughput},
            )
        if stealth:
            self.websock_thread.expect_result(self._command_id.peek())
            js = brozzler.jinja2_environment().get_template("stealth.js").render()
            msg_id = self.send_to_chrome(
                method="Page.addScriptToEvaluateOnNewDocument", params={"source": js}
            )
            self._wait_for(
                lambda: self.websock_thread.received_result(msg_id), timeout=10
            )

    def navigate_to_page(self, page_url, timeout=300):
        self.logger.info("navigating to page", page_url=page_url)
        self.websock_thread.got_page_load_event = None
        self.websock_thread.page_status = None
        self.send_to_chrome(method="Page.navigate", params={"url": page_url})
        self._wait_for(lambda: self.websock_thread.got_page_load_event, timeout=timeout)

    def extract_outlinks(self, timeout=60):
        self.logger.info("extracting outlinks")
        self.websock_thread.expect_result(self._command_id.peek())
        js = brozzler.jinja2_environment().get_template("extract-outlinks.js").render()
        msg_id = self.send_to_chrome(
            method="Runtime.evaluate", params={"expression": js}
        )
        self._wait_for(
            lambda: self.websock_thread.received_result(msg_id), timeout=timeout
        )
        message = self.websock_thread.pop_result(msg_id)
        if (
            "result" in message
            and "result" in message["result"]
            and "value" in message["result"]["result"]
        ):
            if message["result"]["result"]["value"]:
                out = []
                for link in message["result"]["result"]["value"].split("\n"):
                    try:
                        out.append(str(urlcanon.whatwg(link)))
                    except AddressValueError:
                        self.logger.warning("skip invalid outlink", outlink=link)
                return frozenset(out)
            else:
                # no links found
                return frozenset()
        else:
            self.logger.error("problem extracting outlinks", message=message)
            return frozenset()

    def screenshot(self, full_page=False, timeout=45):
        """Optionally capture full page screenshot using puppeteer as an
        inspiration:
        https://github.com/GoogleChrome/puppeteer/blob/master/lib/Page.js#L898
        """
        self.logger.info("taking screenshot")
        if full_page:
            self.websock_thread.expect_result(self._command_id.peek())
            msg_id = self.send_to_chrome(method="Page.getLayoutMetrics")
            self._wait_for(
                lambda: self.websock_thread.received_result(msg_id), timeout=timeout
            )
            message = self.websock_thread.pop_result(msg_id)
            width = message["result"]["contentSize"]["width"]
            height = message["result"]["contentSize"]["height"]
            clip = dict(x=0, y=0, width=width, height=height, scale=1)
            deviceScaleFactor = 1
            screenOrientation = {"angle": 0, "type": "portraitPrimary"}
            self.send_to_chrome(
                method="Emulation.setDeviceMetricsOverride",
                params=dict(
                    mobile=False,
                    width=width,
                    height=height,
                    deviceScaleFactor=deviceScaleFactor,
                    screenOrientation=screenOrientation,
                ),
            )
            capture_params = {"format": "jpeg", "quality": 95, "clip": clip}
        else:
            capture_params = {"format": "jpeg", "quality": 95}
        self.websock_thread.expect_result(self._command_id.peek())
        msg_id = self.send_to_chrome(
            method="Page.captureScreenshot", params=capture_params
        )
        self._wait_for(
            lambda: self.websock_thread.received_result(msg_id), timeout=timeout
        )
        message = self.websock_thread.pop_result(msg_id)
        jpeg_bytes = base64.b64decode(message["result"]["data"])
        return jpeg_bytes

    def url(self, timeout=30):
        """
        Returns value of document.URL from the browser.
        """
        self.websock_thread.expect_result(self._command_id.peek())
        msg_id = self.send_to_chrome(
            method="Runtime.evaluate", params={"expression": "document.URL"}
        )
        self._wait_for(
            lambda: self.websock_thread.received_result(msg_id), timeout=timeout
        )
        message = self.websock_thread.pop_result(msg_id)
        return message["result"]["result"]["value"]

    def run_behavior(self, behavior_script, page_url, timeout=900):
        self.send_to_chrome(
            method="Runtime.evaluate",
            suppress_logging=True,
            params={"expression": behavior_script},
        )

        check_interval = min(timeout, 7)
        start = time.time()
        valid_behavior_checks = 0
        invalid_behavior_checks = 0
        while True:
            elapsed = time.time() - start
            if elapsed > timeout:
<<<<<<< HEAD
                self.logger.info("behavior reached hard timeout", elapsed=elapsed)
=======
                logging.info(
                    "behavior reached hard timeout after %.1fs and %s valid checks, and %s invalid checks, for url %s",
                    elapsed,
                    valid_behavior_checks,
                    invalid_behavior_checks,
                    page_url,
                )
>>>>>>> 17ab2259
                return

            brozzler.sleep(check_interval)

            if (
                invalid_behavior_checks > valid_behavior_checks
                and invalid_behavior_checks > MAX_UNMATCHED_INVALID_CHECKS
            ):
                logging.warn(
                    "behavior logged too many invalid checks, %s, after %.1fs and %s valid checks, for url %s",
                    invalid_behavior_checks,
                    elapsed,
                    valid_behavior_checks,
                    page_url,
                )
                return

            self.websock_thread.expect_result(self._command_id.peek())
            msg_id = self.send_to_chrome(
                method="Runtime.evaluate",
                suppress_logging=True,
                params={"expression": "umbraBehaviorFinished()"},
            )
            try:
                self._wait_for(
                    lambda: self.websock_thread.received_result(msg_id), timeout=5
                )
                msg = self.websock_thread.pop_result(msg_id)
                if (
                    msg
                    and "result" in msg["result"]
                    and type(msg["result"]["result"]["value"]) is bool
                    and not msg["result"]["result"]["value"]
                ):
                    # valid behavior response while still running
                    # {'id': 8, 'result': {'result': {'type': 'boolean', 'value': False}}}
                    valid_behavior_checks += 1
                    continue

                if (
                    msg
                    and "result" in msg
                    and "exceptionDetails" not in msg["result"]
                    and not (
                        "wasThrown" in msg["result"] and msg["result"]["wasThrown"]
                    )
                    and "result" in msg["result"]
                    and isinstance(msg["result"]["result"]["value"], bool)
                    and msg["result"]["result"]["value"]
                ):
                    # valid behavior response when finished
                    # {'id': 9, 'result': {'result': {'type': 'boolean', 'value': True}}}
                    elapsed = time.time() - start
                    self.logger.info(
                        "behavior decided it has finished after %.1fs and %s valid checks, and %s invalid checks, for url %s",
                        elapsed,
                        valid_behavior_checks,
                        invalid_behavior_checks,
                        page_url,
                    )
                    return
                invalid_behavior_checks += 1

            except BrowsingTimeout:
                invalid_behavior_checks += 1

    def try_login(self, username, password, timeout=300):
        try_login_js = (
            brozzler.jinja2_environment()
            .get_template("try-login.js.j2")
            .render(username=username, password=password)
        )

        self.websock_thread.got_page_load_event = None
        self.send_to_chrome(
            method="Runtime.evaluate",
            suppress_logging=True,
            params={"expression": try_login_js},
        )

        # wait for tryLogin to finish trying (should be very very quick)
        start = time.time()
        while True:
            self.websock_thread.expect_result(self._command_id.peek())
            msg_id = self.send_to_chrome(
                method="Runtime.evaluate",
                params={
                    "expression": 'try { __brzl_tryLoginState } catch (e) { "maybe-submitted-form" }'
                },
            )
            try:
                self._wait_for(
                    lambda: self.websock_thread.received_result(msg_id), timeout=5
                )
                msg = self.websock_thread.pop_result(msg_id)
                if msg and "result" in msg and "result" in msg["result"]:
                    result = msg["result"]["result"]["value"]
                    if result == "login-form-not-found":
                        # we're done
                        return
                    elif result in ("submitted-form", "maybe-submitted-form"):
                        # wait for page load event below
                        self.logger.info(
                            "submitted a login form, waiting for another "
                            "page load event"
                        )
                        break
                    # else try again to get __brzl_tryLoginState

            except BrowsingTimeout:
                pass

            if time.time() - start > 30:
                raise BrowsingException(
                    "timed out trying to check if tryLogin finished"
                )

        # if we get here, we submitted a form, now we wait for another page
        # load event
        self._wait_for(lambda: self.websock_thread.got_page_load_event, timeout=timeout)


class Counter:
    def __init__(self):
        self.next_value = 0

    def __next__(self):
        try:
            return self.next_value
        finally:
            self.next_value += 1

    def peek(self):
        return self.next_value<|MERGE_RESOLUTION|>--- conflicted
+++ resolved
@@ -793,9 +793,6 @@
         while True:
             elapsed = time.time() - start
             if elapsed > timeout:
-<<<<<<< HEAD
-                self.logger.info("behavior reached hard timeout", elapsed=elapsed)
-=======
                 logging.info(
                     "behavior reached hard timeout after %.1fs and %s valid checks, and %s invalid checks, for url %s",
                     elapsed,
@@ -803,7 +800,6 @@
                     invalid_behavior_checks,
                     page_url,
                 )
->>>>>>> 17ab2259
                 return
 
             brozzler.sleep(check_interval)
