'''
brozzler/browser.py - classes responsible for running web browsers
(chromium/chromium) and browsing web pages in them

Copyright (C) 2014-2016 Internet Archive

Licensed under the Apache License, Version 2.0 (the "License");
you may not use this file except in compliance with the License.
You may obtain a copy of the License at

    http://www.apache.org/licenses/LICENSE-2.0

Unless required by applicable law or agreed to in writing, software
distributed under the License is distributed on an "AS IS" BASIS,
WITHOUT WARRANTIES OR CONDITIONS OF ANY KIND, either express or implied.
See the License for the specific language governing permissions and
limitations under the License.
'''

import logging
import json
import urllib.request
import itertools
import websocket
import time
import threading
import subprocess
import tempfile
import os
import random
import brozzler
from brozzler.behaviors import Behavior
from requests.structures import CaseInsensitiveDict
import select
import re
import base64
import psutil
import signal
import sqlite3
import datetime

__all__ = ["BrowserPool", "Browser"]

class BrowserPool:
    logger = logging.getLogger(__module__ + "." + __qualname__)

    BASE_PORT = 9200

    def __init__(self, size=3, **kwargs):
        """kwargs are passed on to Browser.__init__"""
        self.size = size
        self._available = set()
        self._in_use = set()

        for i in range(0, size):
            browser = Browser(BrowserPool.BASE_PORT + i, **kwargs)
            self._available.add(browser)

        self._lock = threading.Lock()

    def acquire(self):
        """
        Returns browser from pool if available, raises NoBrowsersAvailable
        otherwise.
        """
        with self._lock:
            try:
                browser = self._available.pop()
            except KeyError:
                raise NoBrowsersAvailable()
            self._in_use.add(browser)
            return browser

    def release(self, browser):
        with self._lock:
            self._available.add(browser)
            self._in_use.remove(browser)

    def shutdown_now(self):
        for browser in self._in_use:
            browser.abort_browse_page()

    def num_available(self):
        return len(self._available)

    def num_in_use(self):
        return len(self._in_use)

class NoBrowsersAvailable(Exception):
    pass

class BrowsingException(Exception):
    pass

class BrowsingAborted(BrowsingException):
    pass

class ResultMessageTimeout(BrowsingException):
    pass

class Browser:
    """
    Runs chrome/chromium to synchronously browse one page at a time using
    worker.browse_page(). Should not be accessed from multiple threads.
    """

    logger = logging.getLogger(__module__ + "." + __qualname__)

    HARD_TIMEOUT_SECONDS = 20 * 60

    def __init__(self, chrome_port=9222, chrome_exe='chromium-browser', proxy=None, ignore_cert_errors=False):
        self.command_id = itertools.count(1)
        self.chrome_port = chrome_port
        self.chrome_exe = chrome_exe
        self.proxy = proxy
        self.ignore_cert_errors = ignore_cert_errors
        self._behavior = None
        self._websock = None
        self._abort_browse_page = False
        self._chrome_instance = None
        self._aw_snap_hes_dead_jim = None
        self._work_dir = None
        self._websocket_url = None

    def __repr__(self):
        return "{}.{}:{}".format(Browser.__module__, Browser.__qualname__, self.chrome_port)

    def __enter__(self):
        self.start()
        return self

    def __exit__(self, *args):
        self.stop()

    def start(self, proxy=None, cookie_db=None):
        if not self._chrome_instance:
            # these can raise exceptions
            self.chrome_port = self._find_available_port()
            self._work_dir = tempfile.TemporaryDirectory()
            data_dir = os.path.join(self._work_dir.name, "chrome-user-data")
            os.makedirs(data_dir, exist_ok=True)
            if cookie_db is not None:
                cookie_dir = os.path.join(data_dir, "Default")
                cookie_location = os.path.join(cookie_dir, "Cookies")
                self.logger.debug(
                        "cookie DB provided, writing to %s", cookie_location)
                os.makedirs(cookie_dir, exist_ok=True)

                try:
                    with open(cookie_location, 'wb') as cookie_file:
                        cookie_file.write(cookie_db)
                except OSError:
                    self.logger.error(
                            "exception writing cookie file at %s",
                            cookie_location, exc_info=True)

            self._chrome_instance = Chrome(
                    port=self.chrome_port, executable=self.chrome_exe,
                    user_home_dir=self._work_dir.name,
                    user_data_dir=os.sep.join([
                        self._work_dir.name, "chrome-user-data"]),
                    ignore_cert_errors=self.ignore_cert_errors,
                    proxy=proxy or self.proxy)
            try:
                self._websocket_url = self._chrome_instance.start()
            except:
                self._chrome_instance = None
                raise

    def stop(self):
        try:
            if self.is_running():
                self._chrome_instance.stop()
                self._chrome_instance = None
                try:
                    self._work_dir.cleanup()
                except:
                    self.logger.error("exception deleting %s", self._work_dir,
                                      exc_info=True)
                self._work_dir = None
                self._websocket_url = None
        except:
            self.logger.error("problem stopping", exc_info=True)

    def persist_and_read_cookie_db(self):
        cookie_location = os.path.join(
                self._work_dir.name, "chrome-user-data", "Default", "Cookies")
        self.logger.debug(
                "marking cookies persistent then reading file into memory: %s",
                cookie_location)
        try:
            with sqlite3.connect(cookie_location) as conn:
                cur = conn.cursor()
                cur.execute("UPDATE cookies SET persistent = 1")
        except sqlite3.Error:
            self.logger.error("exception updating cookie DB", exc_info=True)

        cookie_db=None
        try:
            with open(cookie_location, "rb") as cookie_file:
                cookie_db = cookie_file.read()
        except OSError:
            self.logger.error(
                    "exception reading from cookie DB file %s",
                    cookie_location, exc_info=True)
        return cookie_db

    def _find_available_port(self):
        port_available = False
        port = self.chrome_port

        try:
            conns = psutil.net_connections(kind="tcp")
        except psutil.AccessDenied:
            return port

        for p in range(port, 65535):
            if any(connection.laddr[1] == p for connection in conns):
                self.logger.warn("port %s already open, will try %s", p, p+1)
            else:
                port = p
                break
        return port

    def is_running(self):
        return bool(self._websocket_url)

    def abort_browse_page(self):
        self._abort_browse_page = True

    def browse_page(
            self, url, extra_headers=None, behavior_parameters=None,
            user_agent=None,
            on_request=None, on_response=None, on_screenshot=None,
            on_url_change=None):
        """
        Synchronously loads a page, takes a screenshot, and runs behaviors.

        Raises BrowsingException if browsing the page fails in a non-critical
        way.

        Returns extracted outlinks.
        """
        if not self.is_running():
            raise BrowsingException("browser has not been started")
        self.url = url
        self.extra_headers = extra_headers
        self.user_agent = user_agent
        self.on_request = on_request
        self.on_screenshot = on_screenshot
        self.on_url_change = on_url_change
        self.on_response = on_response
        self.behavior_parameters = behavior_parameters

        self._outlinks = None
        self._reached_limit = None
        self._aw_snap_hes_dead_jim = None
        self._abort_browse_page = False
        self._has_screenshot = False
        self._waiting_on_result_messages = {}
        self._result_message_timeout = None

        self._websock = websocket.WebSocketApp(
                self._websocket_url, on_open=self._visit_page,
                on_message=self._wrap_handle_message)

        threadName = "WebsockThread:{}-{:%Y%m%d%H%M%S}".format(
                self.chrome_port, datetime.datetime.utcnow())
        websock_thread = threading.Thread(
                target=self._websock.run_forever, name=threadName,
                kwargs={'ping_timeout':0.5})
        websock_thread.start()
        self._start = time.time()
        aborted = False

        try:
            while True:
                time.sleep(0.5)
                if self._browse_interval_func():
                    return self._outlinks
        finally:
            if (self._websock and self._websock.sock
                    and self._websock.sock.connected):
                try:
                    self._websock.close()
                except BaseException as e:
                    self.logger.error(
                            "exception closing websocket %s - %s" % (
                                self._websock, e))

            websock_thread.join(timeout=30)
            if websock_thread.is_alive():
                self.logger.error(
                        "%s still alive 30 seconds after closing %s, will "
                        "forcefully nudge it again" % (
                            websock_thread, self._websock))
                self._websock.keep_running = False
                websock_thread.join(timeout=30)
                if websock_thread.is_alive():
                    self.logger.critical(
                            "%s still alive 60 seconds after closing %s" % (
                                websock_thread, self._websock))

            self._behavior = None

    OUTLINKS_JS = """
var __brzl_framesDone = new Set();
var __brzl_compileOutlinks = function(frame) {
    __brzl_framesDone.add(frame);
    if (frame && frame.document) {
        var outlinks = Array.prototype.slice.call(
                frame.document.querySelectorAll('a[href]'));
        for (var i = 0; i < frame.frames.length; i++) {
            if (frame.frames[i] && !__brzl_framesDone.has(frame.frames[i])) {
                outlinks = outlinks.concat(__brzl_compileOutlinks(frame.frames[i]));
            }
        }
    }
    return outlinks;
}
__brzl_compileOutlinks(window).join(' ');
"""

    def _chain_chrome_messages(self, chain):
        """
        Sends a series of messages to chrome/chromium on the debugging protocol
        websocket. Waits for a reply from each one before sending the next.
        Enforces a timeout waiting for each reply. If the timeout is hit, sets
        self._result_message_timeout with a ResultMessageTimeout (an exception
        class). Takes an array of dicts, each of which should look like this:

            {
                "info": "human readable description",
                "chrome_msg": { ... },   # message to send to chrome, as a dict
                "timeout": 30,           # timeout in seconds
                "callback": my_callback, # takes one arg, the result message
            }

        The code is rather convoluted because of the asynchronous nature of the
        whole thing. See how it's used in _start_postbehavior_chain.
        """
        timer = None

        def callback(message):
            if timer:
                timer.cancel()
            if message["id"] in self._waiting_on_result_messages:
                del self._waiting_on_result_messages[message["id"]]
            if "callback" in chain[0]:
                chain[0]["callback"](message)
            self._chain_chrome_messages(chain[1:])

        def timeout():
            self._result_message_timeout = ResultMessageTimeout(
                    "timed out after %.1fs waiting for result message "
                    "for %s", chain[0]["timeout"], chain[0]["chrome_msg"])

        if chain:
            msg_id = self.send_to_chrome(**chain[0]["chrome_msg"])
            self._waiting_on_result_messages[msg_id] = callback
            self.logger.info(
                    "msg_id=%s for message %s", msg_id, chain[0]["chrome_msg"])
            timer = threading.Timer(chain[0]["timeout"], timeout)
            timer.daemon = True
            timer.start()
        else:
            self.logger.info("finished chrome message chain")

    def _start_postbehavior_chain(self):
        if self.on_screenshot:
            chain = [{
                "info": "scrolling to top",
                "chrome_msg": {
                    "method": "Runtime.evaluate",
                    "params": {"expression": "window.scrollTo(0, 0);"},
                },
                "timeout": 30,
                "callback": lambda message: None,
            }, {
                "info": "requesting screenshot",
                "chrome_msg": {"method": "Page.captureScreenshot"},
                "timeout": 30,
                "callback": lambda message: (
                        self.on_screenshot and self.on_screenshot(
                            base64.b64decode(message["result"]["data"]))),
            }]
        else:
            chain = []

        def set_outlinks(message):
            self._outlinks = frozenset(
                    message["result"]["result"]["value"].split())

        chain.append({
            "info": "retrieving outlinks",
            "chrome_msg": {
                "method": "Runtime.evaluate",
                "params": {"expression": self.OUTLINKS_JS},
            },
            "timeout": 60,
            "callback": set_outlinks,
        })

        self._chain_chrome_messages(chain)

    def _browse_interval_func(self):
        """Called periodically while page is being browsed. Returns True when
        finished browsing."""
        if (not self._websock or not self._websock.sock
                or not self._websock.sock.connected):
            raise BrowsingException(
                    "websocket closed, did chrome die? {}".format(
                        self._websocket_url))
        elif self._result_message_timeout:
            raise self._result_message_timeout
        elif self._aw_snap_hes_dead_jim:
            raise BrowsingException(
                    """chrome tab went "aw snap" or "he's dead jim"!""")
        elif self._outlinks is not None:
            # setting self._outlinks is the last thing that happens in the
            # post-behavior chain
            return True
        elif (self._behavior != None and self._behavior.is_finished()
                or time.time() - self._start > Browser.HARD_TIMEOUT_SECONDS):
            if self._behavior and self._behavior.is_finished():
                self.logger.info(
                        "behavior decided it's finished with %s", self.url)
            else:
                self.logger.info(
                        "reached hard timeout of %s seconds url=%s",
                        Browser.HARD_TIMEOUT_SECONDS, self.url)
            self._behavior = None
            self._start_postbehavior_chain()
            return False
        elif self._reached_limit:
            raise self._reached_limit
        elif self._abort_browse_page:
            raise BrowsingAborted("browsing page aborted")
        else:
            return False

    def send_to_chrome(self, suppress_logging=False, **kwargs):
        msg_id = next(self.command_id)
        kwargs["id"] = msg_id
        msg = json.dumps(kwargs)
        if not suppress_logging:
            self.logger.debug("sending message to %s: %s", self._websock, msg)
        self._websock.send(msg)
        return msg_id

    def _visit_page(self, websock):
        # navigate to about:blank here to avoid situation where we navigate to
        # the same page that we're currently on, perhaps with a different
        # #fragment, which prevents Page.loadEventFired from happening
        self.send_to_chrome(method="Page.navigate", params={"url": "about:blank"})

        self.send_to_chrome(method="Network.enable")
        self.send_to_chrome(method="Page.enable")
        self.send_to_chrome(method="Console.enable")
        self.send_to_chrome(method="Debugger.enable")
        self.send_to_chrome(method="Runtime.enable")

        headers = self.extra_headers or {}
<<<<<<< HEAD
        headers['Accept-Encoding'] = 'gzip, deflate'
        self.send_to_chrome(
                method="Network.setExtraHTTPHeaders",
                params={"headers":headers})
=======
        headers['Accept-Encoding'] = 'identity'
        self.send_to_chrome(
                method="Network.setExtraHTTPHeaders",
                params={"headers":headers})

        if self.user_agent:
            self.send_to_chrome(method="Network.setUserAgentOverride", params={"userAgent": self.user_agent})
>>>>>>> 0a6d8ed3

        # disable google analytics, see _handle_message() where breakpoint is caught "Debugger.paused"
        self.send_to_chrome(method="Debugger.setBreakpointByUrl", params={"lineNumber": 1, "urlRegex":"https?://www.google-analytics.com/analytics.js"})

        # navigate to the page!
        self.send_to_chrome(method="Page.navigate", params={"url": self.url})

    def _wrap_handle_message(self, websock, message):
        try:
            self._handle_message(websock, message)
        except:
            self.logger.error(
                    "uncaught exception in _handle_message message=%s",
                    message, exc_info=True)
            self.abort_browse_page()

    def _network_request_will_be_sent(self, message):
        if self._behavior:
            self._behavior.notify_of_activity()
        if message["params"]["request"]["url"].lower().startswith("data:"):
            self.logger.debug("ignoring data url {}".format(message["params"]["request"]["url"][:80]))
        elif self.on_request:
            self.on_request(message)

    def _network_response_received(self, message):
        if (not self._reached_limit
                and message["params"]["response"]["status"] == 420
                and "Warcprox-Meta" in CaseInsensitiveDict(
                    message["params"]["response"]["headers"])):
            warcprox_meta = json.loads(CaseInsensitiveDict(
                message["params"]["response"]["headers"])["Warcprox-Meta"])
            self._reached_limit = brozzler.ReachedLimit(
                    warcprox_meta=warcprox_meta)
            self.logger.info("reached limit %s", self._reached_limit)
        if self.on_response:
            self.on_response(message)

    def _page_load_event_fired(self, message):
        self.logger.info("Page.loadEventFired, moving on to starting behaviors url={}".format(self.url))
        self._behavior = Behavior(self.url, self)
        self._behavior.start(self.behavior_parameters)

        self._waiting_on_document_url_msg_id = self.send_to_chrome(method="Runtime.evaluate", params={"expression":"document.URL"})

    def _console_message_added(self, message):
        self.logger.debug("%s console.%s %s", self._websock.url,
                message["params"]["message"]["level"],
                message["params"]["message"]["text"])

    def _debugger_paused(self, message):
        # We hit the breakpoint set in visit_page. Get rid of google
        # analytics script!
        self.logger.debug("debugger paused! message={}".format(message))
        scriptId = message['params']['callFrames'][0]['location']['scriptId']

        # replace script
        self.send_to_chrome(method="Debugger.setScriptSource", params={"scriptId": scriptId, "scriptSource":"console.log('google analytics is no more!');"})

        # resume execution
        self.send_to_chrome(method="Debugger.resume")

    def _handle_message(self, websock, json_message):
        message = json.loads(json_message)
        if "method" in message:
            if message["method"] == "Network.requestWillBeSent":
                self._network_request_will_be_sent(message)
            elif message["method"] == "Network.responseReceived":
                self._network_response_received(message)
            elif message["method"] == "Page.loadEventFired":
                self._page_load_event_fired(message)
            elif message["method"] == "Console.messageAdded":
                self._console_message_added(message)
            elif message["method"] == "Debugger.paused":
                self._debugger_paused(message)
            elif message["method"] == "Inspector.targetCrashed":
                self._aw_snap_hes_dead_jim = message
            # elif message["method"] in (
            #         "Network.dataReceived", "Network.responseReceived",
            #         "Network.loadingFinished"):
            #     pass
            # else:
            #     self.logger.debug("%s %s", message["method"], json_message)
        elif "result" in message:
            if message["id"] in self._waiting_on_result_messages:
                callback = self._waiting_on_result_messages[message["id"]]
                self.logger.debug(
                        "received result for message id=%s, calling %s",
                        message["id"], callback)
                callback(message)
            elif self._behavior and self._behavior.is_waiting_on_result(
                    message["id"]):
                self._behavior.notify_of_result(message)
            # else:
            #     self.logger.debug("%s", json_message)
        # else:
        #     self.logger.debug("%s", json_message)

class Chrome:
    logger = logging.getLogger(__module__ + "." + __qualname__)

    def __init__(self, port, executable, user_home_dir, user_data_dir, proxy=None, ignore_cert_errors=False):
        self.port = port
        self.executable = executable
        self.user_home_dir = user_home_dir
        self.user_data_dir = user_data_dir
        self.proxy = proxy
        self.ignore_cert_errors = ignore_cert_errors
        self._shutdown = threading.Event()

    def __enter__(self):
        '''
        Returns websocket url to chrome window with about:blank loaded.
        '''
        return self.start()

    def __exit__(self, *args):
        self.stop()

    def start(self):
        '''
        Returns websocket url to chrome window with about:blank loaded.
        '''
        timeout_sec = 600
        new_env = os.environ.copy()
        new_env["HOME"] = self.user_home_dir
        chrome_args = [
                self.executable, "--use-mock-keychain", # mac thing
                "--user-data-dir={}".format(self.user_data_dir),
                "--remote-debugging-port={}".format(self.port),
                "--disable-web-sockets", "--disable-cache",
                "--window-size=1100,900", "--no-default-browser-check",
                "--disable-first-run-ui", "--no-first-run",
                "--homepage=about:blank", "--disable-direct-npapi-requests",
                "--disable-web-security", "--disable-notifications",
                "--disable-extensions",
                "--disable-save-password-bubble"]
        if self.ignore_cert_errors:
            chrome_args.append("--ignore-certificate-errors")
        if self.proxy:
            chrome_args.append("--proxy-server={}".format(self.proxy))
        chrome_args.append("about:blank")
        self.logger.info("running: {}".format(" ".join(chrome_args)))
        # start_new_session - new process group so we can kill the whole group
        self.chrome_process = subprocess.Popen(chrome_args, env=new_env,
                stdout=subprocess.PIPE, stderr=subprocess.PIPE, bufsize=0,
                start_new_session=True)
        self._out_reader_thread = threading.Thread(target=self._read_stderr_stdout,
                name="ChromeOutReaderThread(pid={})".format(self.chrome_process.pid))
        self._out_reader_thread.start()
        self.logger.info("chrome running, pid {}".format(self.chrome_process.pid))
        self._start = time.time()   # member variable just so that kill -QUIT reports it

        json_url = "http://localhost:%s/json" % self.port

        while True:
            try:
                raw_json = urllib.request.urlopen(json_url, timeout=30).read()
                all_debug_info = json.loads(raw_json.decode('utf-8'))
                debug_info = [x for x in all_debug_info if x['url'] == 'about:blank']

                if debug_info and 'webSocketDebuggerUrl' in debug_info[0]:
                    self.logger.debug("{} returned {}".format(json_url, raw_json))
                    url = debug_info[0]['webSocketDebuggerUrl']
                    self.logger.info('got chrome window websocket debug url {} from {}'.format(url, json_url))
                    return url
            except BaseException as e:
                if int(time.time() - self._start) % 10 == 5:
                    self.logger.warn("problem with %s (will keep trying until timeout of %d seconds): %s", json_url, timeout_sec, e)
                pass
            finally:
                if time.time() - self._start > timeout_sec:
                    self.logger.error("killing chrome, failed to retrieve %s after %s seconds", json_url, time.time() - self._start)
                    self.stop()
                    raise Exception("killed chrome, failed to retrieve {} after {} seconds".format(json_url, time.time() - self._start))
                else:
                    time.sleep(0.5)

    def _read_stderr_stdout(self):
        # XXX select doesn't work on windows
        def readline_nonblock(f):
            buf = b""
            while not self._shutdown.is_set() and (
                    len(buf) == 0 or buf[-1] != 0xa) and select.select(
                            [f],[],[],0.5)[0]:
                buf += f.read(1)
            return buf

        try:
            while not self._shutdown.is_set():
                buf = readline_nonblock(self.chrome_process.stdout)
                if buf:
                    if re.search(
                            b"Xlib:  extension|"
                            b"CERT_PKIXVerifyCert for [^ ]* failed|"
                            b"^ALSA lib|ERROR:gl_surface_glx.cc|"
                            b"ERROR:gpu_child_thread.cc", buf):
                        logging.log(
                                brozzler.TRACE, "chrome pid %s STDOUT %s",
                                self.chrome_process.pid, buf)
                    else:
                        logging.debug(
                                "chrome pid %s STDOUT %s",
                                self.chrome_process.pid, buf)

                buf = readline_nonblock(self.chrome_process.stderr)
                if buf:
                    if re.search(
                            b"Xlib:  extension|"
                            b"CERT_PKIXVerifyCert for [^ ]* failed|"
                            b"^ALSA lib|ERROR:gl_surface_glx.cc|"
                            b"ERROR:gpu_child_thread.cc", buf):
                        logging.log(
                                brozzler.TRACE, "chrome pid %s STDOUT %s",
                                self.chrome_process.pid, buf)
                    else:
                        logging.debug(
                                "chrome pid %s STDERR %s",
                                self.chrome_process.pid, buf)
        except:
            logging.error("unexpected exception", exc_info=True)

    def stop(self):
        if not self.chrome_process or self._shutdown.is_set():
            return

        timeout_sec = 300
        self._shutdown.set()
        self.logger.info("terminating chrome pgid %s" % self.chrome_process.pid)

        os.killpg(self.chrome_process.pid, signal.SIGTERM)
        first_sigterm = time.time()

        try:
            while time.time() - first_sigterm < timeout_sec:
                time.sleep(0.5)

                status = self.chrome_process.poll()
                if status is not None:
                    if status == 0:
                        self.logger.info(
                                "chrome pid %s exited normally",
                                self.chrome_process.pid)
                    else:
                        self.logger.warn(
                                "chrome pid %s exited with nonzero status %s",
                                self.chrome_process.pid, status)

                    # XXX I would like to forcefully kill the process group
                    # here to guarantee no orphaned chromium subprocesses hang
                    # around, but there's a chance I suppose that some other
                    # process could have started with the same pgid
                    return

            self.logger.warn(
                    "chrome pid %s still alive %.1f seconds after sending "
                    "SIGTERM, sending SIGKILL", self.chrome_process.pid,
                    time.time() - first_sigterm)
            os.killpg(self.chrome_process.pid, signal.SIGKILL)
            status = self.chrome_process.wait()
            self.logger.warn(
                    "chrome pid %s reaped (status=%s) after killing with "
                    "SIGKILL", self.chrome_process.pid, status)
        finally:
            self._out_reader_thread.join()
            self.chrome_process = None<|MERGE_RESOLUTION|>--- conflicted
+++ resolved
@@ -461,12 +461,6 @@
         self.send_to_chrome(method="Runtime.enable")
 
         headers = self.extra_headers or {}
-<<<<<<< HEAD
-        headers['Accept-Encoding'] = 'gzip, deflate'
-        self.send_to_chrome(
-                method="Network.setExtraHTTPHeaders",
-                params={"headers":headers})
-=======
         headers['Accept-Encoding'] = 'identity'
         self.send_to_chrome(
                 method="Network.setExtraHTTPHeaders",
@@ -474,7 +468,6 @@
 
         if self.user_agent:
             self.send_to_chrome(method="Network.setUserAgentOverride", params={"userAgent": self.user_agent})
->>>>>>> 0a6d8ed3
 
         # disable google analytics, see _handle_message() where breakpoint is caught "Debugger.paused"
         self.send_to_chrome(method="Debugger.setBreakpointByUrl", params={"lineNumber": 1, "urlRegex":"https?://www.google-analytics.com/analytics.js"})
