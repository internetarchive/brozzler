"""
brozzler/browser.py - manages the browsers for brozzler

Copyright (C) 2014-2024 Internet Archive

Licensed under the Apache License, Version 2.0 (the "License");
you may not use this file except in compliance with the License.
You may obtain a copy of the License at

    http://www.apache.org/licenses/LICENSE-2.0

Unless required by applicable law or agreed to in writing, software
distributed under the License is distributed on an "AS IS" BASIS,
WITHOUT WARRANTIES OR CONDITIONS OF ANY KIND, either express or implied.
See the License for the specific language governing permissions and
limitations under the License.
"""

import base64
import datetime
import json
import logging
import socket
import threading
import time
from ipaddress import AddressValueError

import structlog
import urlcanon
import websocket
from requests.structures import CaseInsensitiveDict

import brozzler
from brozzler.chrome import Chrome


class BrowsingException(Exception):
    pass


class NoBrowsersAvailable(Exception):
    pass


class BrowsingTimeout(BrowsingException):
    pass


class BrowserPool:
    """
    Manages pool of browsers. Automatically chooses available port for the
    debugging protocol.
    """

    logger = structlog.get_logger(logger_name=__module__ + "." + __qualname__)

    def __init__(self, size=3, **kwargs):
        """
        Initializes the pool.

        Args:
            size: size of pool (default 3)
            **kwargs: arguments for Browser(...)
        """
        self.size = size
        self.kwargs = kwargs
        self._in_use = set()
        self._lock = threading.Lock()

    def _fresh_browser(self):
        # choose available port
        sock = socket.socket()
        sock.bind(("0.0.0.0", 0))
        port = sock.getsockname()[1]
        sock.close()

        browser = Browser(port=port, **self.kwargs)
        return browser

    def acquire_multi(self, n=1):
        """
        Returns a list of up to `n` browsers.

        Raises:
            NoBrowsersAvailable if none available
        """
        browsers = []
        with self._lock:
            if len(self._in_use) >= self.size:
                raise NoBrowsersAvailable
            while len(self._in_use) < self.size and len(browsers) < n:
                browser = self._fresh_browser()
                browsers.append(browser)
                self._in_use.add(browser)
        return browsers

    def acquire(self):
        """
        Returns an available instance.

        Returns:
            browser from pool, if available

        Raises:
            NoBrowsersAvailable if none available
        """
        with self._lock:
            if len(self._in_use) >= self.size:
                raise NoBrowsersAvailable
            browser = self._fresh_browser()
            self._in_use.add(browser)
            return browser

    def release(self, browser):
        browser.stop()  # make sure
        with self._lock:
            self._in_use.remove(browser)

    def release_all(self, browsers):
        for browser in browsers:
            browser.stop()  # make sure
        with self._lock:
            for browser in browsers:
                self._in_use.remove(browser)

    def shutdown_now(self):
        self.logger.info(
            "shutting down browser pool (%s browsers in use)", len(self._in_use)
        )
        with self._lock:
            for browser in self._in_use:
                browser.stop()

    def num_available(self):
        return self.size - len(self._in_use)

    def num_in_use(self):
        return len(self._in_use)


# uncomment the next line for LOTS of debugging logging
# websocket.enableTrace(True)


class WebsockReceiverThread(threading.Thread):
    logger = structlog.get_logger(logger_name=__module__ + "." + __qualname__)

    def __init__(self, parent, name=None, daemon=True):
        super().__init__(name=name, daemon=daemon)

        self.parent = parent
        self.websock = parent.websock

        self.calling_thread = threading.current_thread()

        self.websock.on_open = self._on_open
        self.websock.on_message = self._on_message
        self.websock.on_error = self._on_error
        self.websock.on_close = self._on_close

        self.is_open = False
        self.got_page_load_event = None
        self.page_status = None  # Loaded page HTTP status code
        self.reached_limit = None

        self.on_request = None
        self.on_response = None
        self.on_service_worker_version_updated = None

        self.activity_lock = threading.Lock()
        self.last_network_activity = time.time()  # Latest time a request finished
        self.active_connections = set()

        self.initial_document = None

        self._result_messages = {}

    def expect_result(self, msg_id):
        self._result_messages[msg_id] = None

    def received_result(self, msg_id):
        return bool(self._result_messages.get(msg_id))

    def pop_result(self, msg_id):
        return self._result_messages.pop(msg_id)

    def _on_close(self, websock, close_status_code, close_msg):
        pass
        # self.logger.info('GOODBYE GOODBYE WEBSOCKET')

    def _on_open(self, websock):
        self.is_open = True

    def _on_error(self, websock, e):
        """
        Raises BrowsingException in the thread that created this instance.
        """
        if isinstance(
            e, (websocket.WebSocketConnectionClosedException, ConnectionResetError)
        ):
            self.logger.error("websocket closed, did chrome die?")
        else:
            self.logger.exception("exception from websocket receiver thread")
        brozzler.thread_raise(self.calling_thread, BrowsingException)

    def run(self):
        # ping_timeout is used as the timeout for the call to select.select()
        # in addition to its documented purpose, and must have a value to avoid
        # hangs in certain situations
        #
        # skip_ut8_validation is a recommended performance improvement:
        # https://websocket-client.readthedocs.io/en/latest/faq.html#why-is-this-library-slow
        self.websock.run_forever(
            sockopt=((socket.IPPROTO_TCP, socket.TCP_NODELAY, 1),),
            ping_timeout=0.5,
            skip_utf8_validation=True,
        )

    def _on_message(self, websock, message):
        try:
            self._handle_message(websock, message)
        except:  # noqa: E722
            self.logger.exception(
                "uncaught exception in _handle_message",
                message=message,
            )

    def _network_response_received(self, message):
        status = message["params"]["response"].get("status")
        if status == 420 and "Warcprox-Meta" in CaseInsensitiveDict(
            message["params"]["response"]["headers"]
        ):
            if not self.reached_limit:
                warcprox_meta = json.loads(
                    CaseInsensitiveDict(message["params"]["response"]["headers"])[
                        "Warcprox-Meta"
                    ]
                )
                self.reached_limit = brozzler.ReachedLimit(warcprox_meta=warcprox_meta)
                self.logger.info("reached limit", limit=self.reached_limit)
                brozzler.thread_raise(self.calling_thread, brozzler.ReachedLimit)
            else:
                self.logger.info(
                    "reached limit but self.reached_limit is already set, "
                    "assuming the calling thread is already handling this"
                )
        if self.on_response:
            self.on_response(message)

        if status and self.page_status is None:
            self.page_status = status

    def _javascript_dialog_opening(self, message):
        self.logger.info("javascript dialog opened", message=message)
        if message["params"]["type"] == "alert":
            accept = True
        else:
            accept = False

        payload = dict(
            id=0,
            method="Page.handleJavaScriptDialog",
            params={"accept": accept},
        )

        if session_id := message.get("sessionId"):
            payload["sessionId"] = session_id

        self.websock.send(
            json.dumps(
                payload,
                separators=(",", ":"),
            )
        )

    def _attached_to_target(self, message):
        if "params" in message and "sessionId" in message["params"]:
            self.parent._configure_target(message["params"]["sessionId"])

    def _handle_message(self, websock, json_message):
        message = json.loads(json_message)
        if "method" in message:
            if message["method"] == "Page.loadEventFired":
                self.got_page_load_event = datetime.datetime.utcnow()
            elif message["method"] == "Target.attachedToTarget":
                self._attached_to_target(message)
            elif message["method"] == "Network.responseReceived":
                self._network_response_received(message)
                with self.activity_lock:
                    self.last_network_activity = time.time()
            elif message["method"] == "Network.requestWillBeSent":
                if self.on_request:
                    self.on_request(message)

                if "params" in message and "requestId" in message["params"]:
                    with self.activity_lock:
                        self.active_connections.add(message["params"]["requestId"])
                        self.last_network_activity = time.time()
            elif (
                message["method"] == "Network.dataReceived"
                and "params" in message
                and "requestId" in message["params"]
            ):
                with self.activity_lock:
                    self.last_network_activity = time.time()
            elif (
                message["method"] == "Network.loadingFinished"
                and "params" in message
                and "requestId" in message["params"]
            ):
                with self.activity_lock:
                    self.active_connections.discard(message["params"]["requestId"])
                    self.last_network_activity = time.time()
            elif message["method"] == "Network.loadingFailed" and "params" in message:
                if "requestId" in message["params"]:
                    with self.activity_lock:
                        self.active_connections.discard(message["params"]["requestId"])
                        self.last_network_activity = time.time()
                if (
                    "errorText" in message["params"]
                    and message["params"]["errorText"]
                    == "net::ERR_PROXY_CONNECTION_FAILED"
                ):
                    brozzler.thread_raise(self.calling_thread, brozzler.ProxyError)
            elif message["method"] == "Page.interstitialShown":
                # AITFIVE-1529: handle http auth
                # we should kill the browser when we receive Page.interstitialShown and
                # consider the page finished, until this is fixed:
                # https://bugs.chromium.org/p/chromium/issues/detail?id=764505
                self.logger.info(
                    "Page.interstialShown (likely unsupported http auth request)"
                )
                brozzler.thread_raise(
                    self.calling_thread, brozzler.PageInterstitialShown
                )
            elif message["method"] == "Inspector.targetCrashed":
                self.logger.error("""chrome tab went "aw snap" or "he's dead jim"!""")
                brozzler.thread_raise(self.calling_thread, BrowsingException)
            elif message["method"] == "Console.messageAdded":
                self.logger.debug(
                    "console.%s %s",
                    message["params"]["message"]["level"],
                    message["params"]["message"]["text"],
                )
            elif message["method"] == "Runtime.exceptionThrown":
                self.logger.debug("uncaught exception", message=message)
            elif message["method"] == "Page.javascriptDialogOpening":
                self._javascript_dialog_opening(message)
            elif message["method"] == "ServiceWorker.workerVersionUpdated":
                if self.on_service_worker_version_updated:
                    self.on_service_worker_version_updated(message)
            # else:
            #     self.logger.debug("%s %s", message["method"], json_message)
        elif "result" in message:
            if message["id"] in self._result_messages:
                self._result_messages[message["id"]] = message

    #      else:
    #          self.logger.debug("%s", json_message)
    #  else:
    #      self.logger.debug("%s", json_message)


class Browser:
    """
    Manages an instance of Chrome for browsing pages.
    """

    logger = structlog.get_logger(logger_name=__module__ + "." + __qualname__)

    def __init__(self, **kwargs):
        """
        Initializes the Browser.

        Args:
            **kwargs: arguments for Chrome(...)
        """
        self.chrome = Chrome(**kwargs)
        self.websock_url = None
        self.websock = None
        self.websock_thread = None
        self.is_browsing = False
        self._command_id = Counter()
        self._wait_interval = 0.5
<<<<<<< HEAD
        self.session_id = None
        # Set default configuration in case the caller doesn't use
        # configure_browser or browse_page
        self.configure_browser()
=======
        self._max_screenshot_width = kwargs.get("max_screenshot_width", 2000)
        self._max_screenshot_height = kwargs.get("max_screenshot_height", 20000)
>>>>>>> d12ed3af

    def __enter__(self):
        self.start()
        return self

    def __exit__(self, *args):
        self.stop()

    def _wait_for(self, callback, timeout=None):
        """
        Spins until callback() returns truthy.
        """
        start = time.time()
        while True:
            if callback():
                return
            elapsed = time.time() - start
            if timeout and elapsed > timeout:
                raise BrowsingTimeout(
                    "timed out after %.1fs waiting for: %s" % (elapsed, callback)
                )
            brozzler.sleep(self._wait_interval)

    # Marker value for session_id in send_to_chrome to use the main session (the tab).
    _DEFAULT_SESSION = object()

    def send_to_chrome(self, session_id=_DEFAULT_SESSION, **kwargs):
        """
        Sends a message to Chrome.

        Args:
            session_id: session id to use; _DEFAULT_SESSION uses the
                main tab's session, None omits it
        """
        if session_id is self._DEFAULT_SESSION:
            session_id = self.session_id

        if session_id:
            kwargs["sessionId"] = session_id

        msg_id = next(self._command_id)
        kwargs["id"] = msg_id
        msg = json.dumps(kwargs, separators=(",", ":"))
        self.logger.debug(
            "sending message",
            websock=self.websock,
            message=msg,
        )
        self.websock.send(msg)
        return msg_id

    def start(self, **kwargs):
        """
        Starts chrome if it's not running.

        Args:
            **kwargs: arguments for self.chrome.start(...)
        """
        if not self.is_running():
            self.session_id = None
            self.websock_url = self.chrome.start(**kwargs)
            self.websock = websocket.WebSocketApp(self.websock_url)
            self.websock_thread = WebsockReceiverThread(
                self, name="WebsockThread:%s" % self.chrome.port
            )
            self.websock_thread.start()

            self._wait_for(lambda: self.websock_thread.is_open, timeout=30)

            # Find the right target
            self.websock_thread.expect_result(self._command_id.peek())
            msg_id = self.send_to_chrome(method="Target.getTargets")
            self._wait_for(
                lambda: self.websock_thread.received_result(msg_id), timeout=10
            )
            message = self.websock_thread.pop_result(msg_id)
            self.logger.debug("target list", message=message)
            for target in message.get("result", {}).get("targetInfos", []):
                # Find the first about:blank page that hasn't been attached
                if (
                    "targetId" in target
                    and target.get("type") == "page"
                    and target.get("url") == "about:blank"
                    and not target.get("attached", True)
                ):
                    target_id = target["targetId"]
                    break
            else:  # No target found
                raise Exception("could not find page to attach")

            self.websock_thread.expect_result(self._command_id.peek())
            msg_id = self.send_to_chrome(
                method="Target.attachToTarget",
                params={"targetId": target_id, "flatten": True},
            )
            self._wait_for(
                lambda: self.websock_thread.received_result(msg_id), timeout=10
            )
            attached_msg = self.websock_thread.pop_result(msg_id)
            self.session_id = attached_msg["result"]["sessionId"]

    def stop(self):
        """
        Stops chrome if it's running.
        """
        try:
            if self.websock and self.websock.sock and self.websock.sock.connected:
                self.logger.info("shutting down websocket connection")
                try:
                    self.websock.close()
                except BaseException:
                    self.logger.exception(
                        "exception closing websocket", websocket=self.websock
                    )

            self.chrome.stop()

            if self.websock_thread and (
                self.websock_thread != threading.current_thread()
            ):
                self.websock_thread.join(timeout=30)
                if self.websock_thread.is_alive():
                    self.logger.error(
                        "%s still alive 30 seconds after closing %s, will "
                        "forcefully nudge it again",
                        self.websock_thread,
                        self.websock,
                    )
                    self.websock.keep_running = False
                    self.websock_thread.join(timeout=30)
                    if self.websock_thread.is_alive():
                        self.logger.critical(
                            "%s still alive 60 seconds after closing %s",
                            self.websock_thread,
                            self.websock,
                        )

            self.websock_url = None
        except:  # noqa: E722
            self.logger.exception("problem stopping")

    def is_running(self):
        return self.websock_url is not None

    def browse_page(
        self,
        page_url,
        extra_headers=None,
        user_agent=None,
        behavior_parameters=None,
        behaviors_dir=None,
        on_request=None,
        on_response=None,
        on_service_worker_version_updated=None,
        on_screenshot=None,
        username=None,
        password=None,
        hashtags=None,
        screenshot_full_page=False,
        skip_extract_outlinks=False,
        skip_visit_hashtags=False,
        skip_youtube_dl=False,
        ytdlp_tmpdir="/tmp",
        simpler404=False,
        page_timeout=300,
        behavior_timeout=300,
        extract_outlinks_timeout=60,
        download_throughput=-1,
        stealth=False,
    ):
        """
        Browses page in browser.

        Browser should already be running, i.e. start() should have been
        called. Opens the page_url in the browser, runs behaviors, takes a
        screenshot, extracts outlinks.

        Args:
            page_url: url of the page to browse
            extra_headers: dict of extra http headers to configure the browser
                to send with every request (default None)
            user_agent: user agent string, replaces browser default if
                supplied (default None)
            behavior_parameters: dict of parameters for populating the
                javascript behavior template (default None)
            behaviors_dir: Directory containing behaviors.yaml and JS templates
                (default None loads Brozzler default JS behaviors)
            on_request: callback to invoke on every Network.requestWillBeSent
                event, takes one argument, the json-decoded message (default
                None)
            on_response: callback to invoke on every Network.responseReceived
                event, takes one argument, the json-decoded message (default
                None)
            on_service_worker_version_updated: callback to invoke on every
                ServiceWorker.workerVersionUpdated event, takes one argument,
                the json-decoded message (default None)
            on_screenshot: callback to invoke when screenshot is obtained,
                takes one argument, the the raw jpeg bytes (default None)
                # XXX takes two arguments, the url of the page at the time the
                # screenshot was taken, and the raw jpeg bytes (default None)
            username: username string to use to try logging in if a login form
                is found in the page (default None)
            password: password string to use to try logging in if a login form
                is found in the page (default None)
            ... (there are more)

        Returns:
            A tuple (final_page_url, outlinks).
            final_page_url: the url in the location bar at the end of the
                browse_page cycle, which could be different from the original
                page url if the page redirects, javascript has changed the url
                in the location bar, etc
            outlinks: a list of navigational links extracted from the page

        Raises:
            brozzler.ProxyError: in case of proxy connection error
            BrowsingException: if browsing the page fails in some other way
        """
        if not self.is_running():
            raise BrowsingException("browser has not been started")
        if self.is_browsing:
            raise BrowsingException("browser is already busy browsing a page")
        self.is_browsing = True
        if on_request:
            self.websock_thread.on_request = on_request
        if on_response:
            self.websock_thread.on_response = on_response
        if on_service_worker_version_updated:
            self.websock_thread.on_service_worker_version_updated = (
                on_service_worker_version_updated
            )
        try:
            with brozzler.thread_accept_exceptions():
                self.configure_browser(
                    extra_headers=extra_headers,
                    user_agent=user_agent,
                    download_throughput=download_throughput,
                    stealth=stealth,
                )
                self.navigate_to_page(page_url, timeout=page_timeout)
                if password:
                    self.try_login(username, password, timeout=page_timeout)
                    # if login redirected us, return to page_url
                    if page_url != self.url().split("#")[0]:
                        self.logger.debug(
                            "login navigated away; returning!", page_url=page_url
                        )
                        self.navigate_to_page(page_url, timeout=page_timeout)
                # If the target page HTTP status is 4xx/5xx, there is no point
                # in running behaviors, screenshot, outlink and hashtag
                # extraction as we didn't get a valid page.
                # This is only enabled with option `simpler404`.
                run_behaviors = True
                if simpler404 and (
                    self.websock_thread.page_status is None
                    or self.websock_thread.page_status >= 400
                ):
                    run_behaviors = False

                if run_behaviors and behavior_timeout > 0:
                    behavior_script = brozzler.behavior_script(
                        page_url, behavior_parameters, behaviors_dir=behaviors_dir
                    )
                    self.run_behavior(behavior_script, timeout=behavior_timeout)
                final_page_url = self.url()
                if on_screenshot:
                    if simpler404:
                        if (
                            self.websock_thread.page_status
                            and self.websock_thread.page_status < 400
                        ):
                            self._try_screenshot(on_screenshot, screenshot_full_page)
                    else:
                        self._try_screenshot(on_screenshot, screenshot_full_page)

                if not run_behaviors or skip_extract_outlinks:
                    outlinks = []
                else:
                    outlinks = self.extract_outlinks(timeout=extract_outlinks_timeout)
                if run_behaviors and not skip_visit_hashtags:
                    self.visit_hashtags(final_page_url, hashtags, outlinks)
                return final_page_url, outlinks
        except brozzler.ReachedLimit:
            # websock_thread has stashed the ReachedLimit exception with
            # more information, raise that one
            raise self.websock_thread.reached_limit
        except websocket.WebSocketConnectionClosedException as e:
            self.logger.exception("websocket closed, did chrome die?")
            raise BrowsingException(e)
        finally:
            self.is_browsing = False
            self.websock_thread.on_request = None
            self.websock_thread.on_response = None

    def _try_screenshot(self, on_screenshot, full_page=False):
        """The browser instance must be scrolled to the top of the page before
        trying to get a screenshot.
        """
        self.send_to_chrome(
            method="Runtime.evaluate",
            params={"expression": "window.scroll(0,0)"},
        )
        for i in range(3):
            try:
                jpeg_bytes = self.screenshot(full_page)
                on_screenshot(jpeg_bytes)
                return
            except BrowsingTimeout:
                self.logger.exception("attempt %s/3", i + 1)

    def visit_hashtags(self, page_url, hashtags, outlinks):
        _hashtags = set(hashtags or [])
        for outlink in outlinks:
            url = urlcanon.whatwg(outlink)
            hashtag = (url.hash_sign + url.fragment).decode("utf-8")
            urlcanon.canon.remove_fragment(url)
            if hashtag and str(url) == page_url:
                _hashtags.add(hashtag)
        # could inject a script that listens for HashChangeEvent to figure
        # out which hashtags were visited already and skip those
        for hashtag in _hashtags:
            # navigate_to_hashtag (nothing to wait for so no timeout?)
            self.logger.debug("navigating to hashtag", hashtag=hashtag)
            url = urlcanon.whatwg(page_url)
            url.hash_sign = b"#"
            url.fragment = hashtag[1:].encode("utf-8")
            self.send_to_chrome(method="Page.navigate", params={"url": str(url)})
            time.sleep(1)  # allow time for any scripts to run
            self._wait_for_idle(idle_time=2, timeout=4)
            # take another screenshot?
            # run behavior again with short timeout?
            # retrieve outlinks again and append to list?

    def _wait_for_idle(self, idle_time: float, timeout: float):
        """
        Waits up to timeout seconds for the network to be idle.
        "Idle" is defined as having no active requests for at least idle_time seconds.

        Args:
            idle_time: The minimum required idle time. (This function may not wait at all
                if the network has already been idle for this time.)
            timeout: The maximum number of seconds to wait for.
        """

        def is_idle():
            with self.websock_thread.activity_lock:
                elapsed = time.time() - self.websock_thread.last_network_activity
                return (
                    len(self.websock_thread.active_connections) == 0
                    and elapsed > idle_time
                )

        try:
            self._wait_for(is_idle, timeout)
        except BrowsingTimeout:
            self.logger.debug("idle timed out")

    def configure_browser(
        self, extra_headers=None, user_agent=None, download_throughput=-1, stealth=False
    ):
        self._extra_headers = extra_headers
        self._user_agent = user_agent
        self._download_throughput = download_throughput
        self._stealth = stealth

        if self.is_running():
            # Assume we only need to update the root frame, as
            # this function should only ever be called between pages.
            self._configure_target(self._DEFAULT_SESSION)

    def _configure_target(self, session_id):
        # tell browser to send us messages we're interested in
        self.send_to_chrome(method="Network.enable", session_id=session_id)
        self.send_to_chrome(method="Page.enable", session_id=session_id)
        # Enable Console & Runtime output only when debugging.
        # After all, we just print these events with debug(), we don't use
        # them in Brozzler logic.
        if self.logger.is_enabled_for(logging.DEBUG):
            self.send_to_chrome(method="Console.enable", session_id=session_id)
            self.send_to_chrome(method="Runtime.enable", session_id=session_id)
        self.send_to_chrome(method="ServiceWorker.enable", session_id=session_id)
        self.send_to_chrome(
            method="ServiceWorker.setForceUpdateOnPageLoad", session_id=session_id
        )

        self.send_to_chrome(
            method="Target.setAutoAttach",
            params={
                "autoAttach": True,
                "waitForDebuggerOnStart": True,
                "flatten": True,
            },
            session_id=session_id,
        )

        # disable google analytics and amp analytics
        self.send_to_chrome(
            method="Network.setBlockedURLs",
            params={
                "urls": [
                    "*google-analytics.com/analytics.js*",
                    "*google-analytics.com/ga.js*",
                    "*google-analytics.com/ga_exp.js*",
                    "*google-analytics.com/urchin.js*",
                    "*google-analytics.com/collect*",
                    "*google-analytics.com/r/collect*",
                    "*google-analytics.com/__utm.gif*",
                    "*google-analytics.com/gtm/js?*",
                    "*google-analytics.com/cx/api.js*",
                    "*cdn.ampproject.org/*/amp-analytics*.js",
                ]
            },
            session_id=session_id,
        )

        headers = self._extra_headers or {}
        headers["Accept-Encoding"] = "gzip"  # avoid encodings br, sdch
        self.send_to_chrome(
            method="Network.setExtraHTTPHeaders",
            params={"headers": headers},
            session_id=session_id,
        )
        if self._user_agent:
            self.send_to_chrome(
                method="Network.setUserAgentOverride",
                params={"userAgent": self._user_agent},
                session_id=session_id,
            )
        if self._download_throughput > -1:
            # traffic shaping already used by SPN2 to aid warcprox resilience
            # parameter value as bytes/second, or -1 to disable (default)
            self.send_to_chrome(
                method="Network.emulateNetworkConditions",
                params={"downloadThroughput": self._download_throughput},
                session_id=session_id,
            )
        if self._stealth:
            self.websock_thread.expect_result(self._command_id.peek())
            js = brozzler.jinja2_environment().get_template("stealth.js").render()
            self.send_to_chrome(
                method="Page.addScriptToEvaluateOnNewDocument",
                params={"source": js},
                session_id=session_id,
            )

        self.send_to_chrome(
            method="Runtime.runIfWaitingForDebugger", session_id=session_id
        )

    def navigate_to_page(self, page_url, timeout=300):
        self.logger.info("navigating to page", page_url=page_url)
        self.websock_thread.got_page_load_event = None
        self.websock_thread.page_status = None
        self.send_to_chrome(method="Page.navigate", params={"url": page_url})
        self._wait_for(lambda: self.websock_thread.got_page_load_event, timeout=timeout)

    def extract_outlinks(self, timeout=60):
        self.logger.info("extracting outlinks")
        self.websock_thread.expect_result(self._command_id.peek())
        js = brozzler.jinja2_environment().get_template("extract-outlinks.js").render()
        msg_id = self.send_to_chrome(
            method="Runtime.evaluate", params={"expression": js}
        )
        self._wait_for(
            lambda: self.websock_thread.received_result(msg_id), timeout=timeout
        )
        message = self.websock_thread.pop_result(msg_id)
        if (
            "result" in message
            and "result" in message["result"]
            and "value" in message["result"]["result"]
        ):
            if message["result"]["result"]["value"]:
                out = []
                for link in message["result"]["result"]["value"].split("\n"):
                    try:
                        out.append(str(urlcanon.whatwg(link)))
                    except AddressValueError:
                        self.logger.warning("skip invalid outlink", outlink=link)
                return frozenset(out)
            else:
                # no links found
                return frozenset()
        else:
            self.logger.error("problem extracting outlinks", message=message)
            return frozenset()

    def screenshot(self, full_page=False, timeout=45):
        """Optionally capture full page screenshot using puppeteer as an
        inspiration:
        https://github.com/GoogleChrome/puppeteer/blob/master/lib/Page.js#L898
        """
        self.logger.info("taking screenshot")
        if full_page:
            self.websock_thread.expect_result(self._command_id.peek())
            msg_id = self.send_to_chrome(method="Page.getLayoutMetrics")
            self._wait_for(
                lambda: self.websock_thread.received_result(msg_id), timeout=timeout
            )
            message = self.websock_thread.pop_result(msg_id)
            width = min(
                message["result"]["contentSize"]["width"], self._max_screenshot_width
            )
            height = min(
                message["result"]["contentSize"]["height"], self._max_screenshot_height
            )
            clip = dict(x=0, y=0, width=width, height=height, scale=1)
            deviceScaleFactor = 1
            screenOrientation = {"angle": 0, "type": "portraitPrimary"}
            self.send_to_chrome(
                method="Emulation.setDeviceMetricsOverride",
                params=dict(
                    mobile=False,
                    width=width,
                    height=height,
                    deviceScaleFactor=deviceScaleFactor,
                    screenOrientation=screenOrientation,
                ),
            )
            capture_params = {"format": "jpeg", "quality": 95, "clip": clip}
        else:
            capture_params = {"format": "jpeg", "quality": 95}
        self.websock_thread.expect_result(self._command_id.peek())
        msg_id = self.send_to_chrome(
            method="Page.captureScreenshot", params=capture_params
        )
        self._wait_for(
            lambda: self.websock_thread.received_result(msg_id), timeout=timeout
        )
        message = self.websock_thread.pop_result(msg_id)
        jpeg_bytes = base64.b64decode(message["result"]["data"])
        return jpeg_bytes

    def url(self, timeout=30):
        """
        Returns value of document.URL from the browser.
        """
        self.websock_thread.expect_result(self._command_id.peek())
        msg_id = self.send_to_chrome(
            method="Runtime.evaluate", params={"expression": "document.URL"}
        )
        self._wait_for(
            lambda: self.websock_thread.received_result(msg_id), timeout=timeout
        )
        message = self.websock_thread.pop_result(msg_id)
        return message["result"]["result"]["value"]

    def run_behavior(self, behavior_script, timeout=900):
        self.send_to_chrome(
            method="Runtime.evaluate",
            params={"expression": behavior_script},
        )

        check_interval = min(timeout, 7)
        start = time.time()
        while True:
            elapsed = time.time() - start
            if elapsed > timeout:
                self.logger.info("behavior reached hard timeout", elapsed=elapsed)
                return

            brozzler.sleep(check_interval)

            self.websock_thread.expect_result(self._command_id.peek())
            msg_id = self.send_to_chrome(
                method="Runtime.evaluate",
                params={"expression": "umbraBehaviorFinished()"},
            )
            try:
                self._wait_for(
                    lambda: self.websock_thread.received_result(msg_id), timeout=5
                )
                msg = self.websock_thread.pop_result(msg_id)
                if (
                    msg
                    and "result" in msg
                    and "exceptionDetails" not in msg["result"]
                    and not (
                        "wasThrown" in msg["result"] and msg["result"]["wasThrown"]
                    )
                    and "result" in msg["result"]
                    and isinstance(msg["result"]["result"]["value"], bool)
                    and msg["result"]["result"]["value"]
                ):
                    self.logger.info("behavior decided it has finished")
                    return
            except BrowsingTimeout:
                pass

    def try_login(self, username, password, timeout=300):
        try_login_js = (
            brozzler.jinja2_environment()
            .get_template("try-login.js.j2")
            .render(username=username, password=password)
        )

        self.websock_thread.got_page_load_event = None
        self.send_to_chrome(
            method="Runtime.evaluate",
            params={"expression": try_login_js},
        )

        # wait for tryLogin to finish trying (should be very very quick)
        start = time.time()
        while True:
            self.websock_thread.expect_result(self._command_id.peek())
            msg_id = self.send_to_chrome(
                method="Runtime.evaluate",
                params={
                    "expression": 'try { __brzl_tryLoginState } catch (e) { "maybe-submitted-form" }'
                },
            )
            try:
                self._wait_for(
                    lambda: self.websock_thread.received_result(msg_id), timeout=5
                )
                msg = self.websock_thread.pop_result(msg_id)
                if msg and "result" in msg and "result" in msg["result"]:
                    result = msg["result"]["result"]["value"]
                    if result == "login-form-not-found":
                        # we're done
                        return
                    elif result in ("submitted-form", "maybe-submitted-form"):
                        # wait for page load event below
                        self.logger.info(
                            "submitted a login form, waiting for another "
                            "page load event"
                        )
                        break
                    # else try again to get __brzl_tryLoginState

            except BrowsingTimeout:
                pass

            if time.time() - start > 30:
                raise BrowsingException(
                    "timed out trying to check if tryLogin finished"
                )

        # if we get here, we submitted a form, now we wait for another page
        # load event
        self._wait_for(lambda: self.websock_thread.got_page_load_event, timeout=timeout)


class Counter:
    def __init__(self):
        self.next_value = 0
        self.lock = threading.Lock()

    def __next__(self):
        with self.lock:
            try:
                return self.next_value
            finally:
                self.next_value += 1

    def peek(self):
        with self.lock:
            return self.next_value<|MERGE_RESOLUTION|>--- conflicted
+++ resolved
@@ -382,15 +382,13 @@
         self.is_browsing = False
         self._command_id = Counter()
         self._wait_interval = 0.5
-<<<<<<< HEAD
+        self._max_screenshot_width = kwargs.get("max_screenshot_width", 2000)
+        self._max_screenshot_height = kwargs.get("max_screenshot_height", 20000)
         self.session_id = None
+
         # Set default configuration in case the caller doesn't use
         # configure_browser or browse_page
         self.configure_browser()
-=======
-        self._max_screenshot_width = kwargs.get("max_screenshot_width", 2000)
-        self._max_screenshot_height = kwargs.get("max_screenshot_height", 20000)
->>>>>>> d12ed3af
 
     def __enter__(self):
         self.start()
