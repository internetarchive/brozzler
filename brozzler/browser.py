--- conflicted
+++ resolved
@@ -460,14 +460,8 @@
                             page_url)
                         self.navigate_to_page(page_url, timeout=page_timeout)
                 if on_screenshot:
-<<<<<<< HEAD
-                    jpeg_bytes = self.screenshot()
-                    on_screenshot(jpeg_bytes)
+                    self._try_screenshot(on_screenshot)
                 behavior_script, behavior_timeout_custom = brozzler.behavior_script(
-=======
-                    self._try_screenshot(on_screenshot)
-                behavior_script = brozzler.behavior_script(
->>>>>>> f8c41c5e
                         page_url, behavior_parameters,
                         behaviors_dir=behaviors_dir)
                 if behavior_timeout_custom:
