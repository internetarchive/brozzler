--- conflicted
+++ resolved
@@ -240,11 +240,6 @@
             elif message['method'] == 'Network.requestWillBeSent':
                 if self.on_request:
                     self.on_request(message)
-<<<<<<< HEAD
-            elif message['method'] == 'Debugger.paused':
-                self._debugger_paused(message)
-=======
->>>>>>> 0faeaab3
             elif message['method'] == 'Page.interstitialShown':
                 # for AITFIVE-1529: handle http auth
                 # for now, we should consider killing the browser when we receive Page.interstitialShown and
@@ -467,17 +462,11 @@
                 if on_screenshot:
                     jpeg_bytes = self.screenshot()
                     on_screenshot(jpeg_bytes)
-<<<<<<< HEAD
                 behavior_script, behavior_timeout_custom = brozzler.behavior_script(
                         page_url, behavior_parameters,
                         behaviors_dir=behaviors_dir)
                 if behavior_timeout_custom:
                     behavior_timeout = behavior_timeout_custom
-=======
-                behavior_script = brozzler.behavior_script(
-                        page_url, behavior_parameters,
-                        behaviors_dir=behaviors_dir)
->>>>>>> 0faeaab3
                 self.run_behavior(behavior_script, timeout=behavior_timeout)
                 if skip_extract_outlinks:
                     outlinks = []
