--- conflicted
+++ resolved
@@ -129,29 +129,6 @@
 
     def start(self, proxy=None, cookie_db=None):
         if not self._chrome_instance:
-<<<<<<< HEAD
-            # these can raise exceptions
-            self.chrome_port = self._find_available_port()
-            self._work_dir = tempfile.TemporaryDirectory()
-            data_dir = os.path.join(self._work_dir.name, "chrome-user-data")
-            os.makedirs(data_dir, exist_ok=True)
-            if cookie_db is not None:
-                cookie_dir = os.path.join(data_dir, "Default")
-                cookie_location = os.path.join(cookie_dir, "Cookies")
-                self.logger.debug(
-                        "cookie DB provided, writing to %s", cookie_location)
-                os.makedirs(cookie_dir, exist_ok=True)
-
-                try:
-                    with open(cookie_location, 'wb') as cookie_file:
-                        cookie_file.write(cookie_db)
-                except OSError:
-                    self.logger.error(
-                            "exception writing cookie file at %s",
-                            cookie_location, exc_info=True)
-
-=======
->>>>>>> d6805376
             self._chrome_instance = Chrome(
                     port=self.chrome_port, executable=self.chrome_exe,
                     ignore_cert_errors=self.ignore_cert_errors,
