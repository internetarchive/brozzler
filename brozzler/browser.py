--- conflicted
+++ resolved
@@ -356,17 +356,11 @@
             if self.on_screenshot:
                 self.on_screenshot(base64.b64decode(message["result"]["data"]))
             self._waiting_on_screenshot_msg_id = None
-<<<<<<< HEAD
             self._has_screenshot = True
             self.logger.info("got screenshot, moving on to getting outlinks url={}".format(self.url))
         elif message["id"] == self._waiting_on_scroll_to_top_msg_id:
             self._waiting_on_screenshot_msg_id = self.send_to_chrome(method="Page.captureScreenshot")
             self._waiting_on_scroll_to_top_msg_id = None
-=======
-            self.logger.info("got screenshot, moving on to starting behaviors url={}".format(self.url))
-            self._behavior = Behavior(self.url, self)
-            self._behavior.start(self.behavior_parameters)
->>>>>>> cea192b4
         elif message["id"] == self._waiting_on_outlinks_msg_id:
             self.logger.debug("got outlinks message=%s", message)
             self._outlinks = frozenset(message["result"]["result"]["value"].split(" "))
