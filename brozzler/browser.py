'''
brozzler/browser.py - manages the browsers for brozzler

Copyright (C) 2014-2018 Internet Archive

Licensed under the Apache License, Version 2.0 (the "License");
you may not use this file except in compliance with the License.
You may obtain a copy of the License at

    http://www.apache.org/licenses/LICENSE-2.0

Unless required by applicable law or agreed to in writing, software
distributed under the License is distributed on an "AS IS" BASIS,
WITHOUT WARRANTIES OR CONDITIONS OF ANY KIND, either express or implied.
See the License for the specific language governing permissions and
limitations under the License.
'''

import logging
import time
import brozzler
import itertools
import json
import websocket
import time
import threading
import brozzler
from requests.structures import CaseInsensitiveDict
import datetime
import base64
from brozzler.chrome import Chrome
import socket
import urlcanon

class BrowsingException(Exception):
    pass

class NoBrowsersAvailable(Exception):
    pass

class BrowsingTimeout(BrowsingException):
    pass

class BrowserPool:
    '''
    Manages pool of browsers. Automatically chooses available port for the
    debugging protocol.
    '''
    logger = logging.getLogger(__module__ + '.' + __qualname__)

    def __init__(self, size=3, **kwargs):
        '''
        Initializes the pool.

        Args:
            size: size of pool (default 3)
            **kwargs: arguments for Browser(...)
        '''
        self.size = size
        self.kwargs = kwargs
        self._in_use = set()
        self._lock = threading.Lock()

    def _fresh_browser(self):
        # choose available port
        sock = socket.socket()
        sock.bind(('0.0.0.0', 0))
        port = sock.getsockname()[1]
        sock.close()

        browser = Browser(port=port, **self.kwargs)
        return browser

    def acquire_multi(self, n=1):
        '''
        Returns a list of up to `n` browsers.

        Raises:
            NoBrowsersAvailable if none available
        '''
        browsers = []
        with self._lock:
            if len(self._in_use) >= self.size:
                raise NoBrowsersAvailable
            while len(self._in_use) < self.size and len(browsers) < n:
                browser = self._fresh_browser()
                browsers.append(browser)
                self._in_use.add(browser)
        return browsers

    def acquire(self):
        '''
        Returns an available instance.

        Returns:
            browser from pool, if available

        Raises:
            NoBrowsersAvailable if none available
        '''
        with self._lock:
            if len(self._in_use) >= self.size:
                raise NoBrowsersAvailable
            browser = self._fresh_browser()
            self._in_use.add(browser)
            return browser

    def release(self, browser):
        browser.stop()  # make sure
        with self._lock:
            self._in_use.remove(browser)

    def release_all(self, browsers):
        for browser in browsers:
            browser.stop()  # make sure
        with self._lock:
            for browser in browsers:
                self._in_use.remove(browser)

    def shutdown_now(self):
        self.logger.info(
                'shutting down browser pool (%s browsers in use)',
                len(self._in_use))
        with self._lock:
            for browser in self._in_use:
                browser.stop()

    def num_available(self):
        return self.size - len(self._in_use)

    def num_in_use(self):
        return len(self._in_use)

class WebsockReceiverThread(threading.Thread):
    logger = logging.getLogger(__module__ + '.' + __qualname__)

    def __init__(self, websock, name=None, daemon=True):
        super().__init__(name=name, daemon=daemon)

        self.websock = websock

        self.calling_thread = threading.current_thread()

        self.websock.on_open = self._on_open
        self.websock.on_message = self._on_message
        self.websock.on_error = self._on_error
        self.websock.on_close = self._on_close

        self.is_open = False
        self.got_page_load_event = None
        self.reached_limit = None

        self.on_request = None
        self.on_response = None
        self.on_service_worker_version_updated = None

        self._result_messages = {}

    def expect_result(self, msg_id):
        self._result_messages[msg_id] = None

    def received_result(self, msg_id):
        return bool(self._result_messages.get(msg_id))

    def pop_result(self, msg_id):
        return self._result_messages.pop(msg_id)

    def _on_close(self, websock):
        pass
        # self.logger.info('GOODBYE GOODBYE WEBSOCKET')

    def _on_open(self, websock):
        self.is_open = True

    def _on_error(self, websock, e):
        '''
        Raises BrowsingException in the thread that created this instance.
        '''
        if isinstance(e, (
            websocket.WebSocketConnectionClosedException,
            ConnectionResetError)):
            self.logger.error('websocket closed, did chrome die?')
        else:
            self.logger.error(
                    'exception from websocket receiver thread',
                    exc_info=1)
        brozzler.thread_raise(self.calling_thread, BrowsingException)

    def run(self):
        # ping_timeout is used as the timeout for the call to select.select()
        # in addition to its documented purpose, and must have a value to avoid
        # hangs in certain situations
        self.websock.run_forever(sockopt=((socket.IPPROTO_TCP, socket.TCP_NODELAY, 1),),
                                 ping_timeout=0.5)

    def _on_message(self, websock, message):
        try:
            self._handle_message(websock, message)
        except:
            self.logger.error(
                    'uncaught exception in _handle_message message=%s',
                    message, exc_info=True)

    def _network_response_received(self, message):
        if (message['params']['response']['status'] == 420
                and 'Warcprox-Meta' in CaseInsensitiveDict(
                    message['params']['response']['headers'])):
            if not self.reached_limit:
                warcprox_meta = json.loads(CaseInsensitiveDict(
                    message['params']['response']['headers'])['Warcprox-Meta'])
                self.reached_limit = brozzler.ReachedLimit(
                        warcprox_meta=warcprox_meta)
                self.logger.info('reached limit %s', self.reached_limit)
                brozzler.thread_raise(
                        self.calling_thread, brozzler.ReachedLimit)
            else:
                self.logger.info(
                        'reached limit but self.reached_limit is already set, '
                        'assuming the calling thread is already handling this')
        if self.on_response:
            self.on_response(message)

    def _javascript_dialog_opening(self, message):
        self.logger.info('javascript dialog opened: %s', message)
        if message['params']['type'] == 'alert':
            accept = True
        else:
            accept = False
        self.websock.send(
                json.dumps(dict(
                    id=0, method='Page.handleJavaScriptDialog',
                    params={'accept': accept}), separators=',:'))

    def _handle_message(self, websock, json_message):
        message = json.loads(json_message)
        if 'method' in message:
            if message['method'] == 'Page.loadEventFired':
                self.got_page_load_event = datetime.datetime.utcnow()
            elif message['method'] == 'Network.responseReceived':
                self._network_response_received(message)
            elif message['method'] == 'Network.requestWillBeSent':
                if self.on_request:
                    self.on_request(message)
            # Network.requestIntercepted needs more work...
            #elif message['method'] == 'Network.requestIntercepted':
            #    if 'params' in message:
            #        for p in message['params']:
            #            self.logger.info(
            #                'Network.requestIntercepted param  %s: %s',
            #                p, message['params'][p])
            elif message['method'] == 'Page.interstitialShown':
                # AITFIVE-1529: handle http auth
                # we should kill the browser when we receive Page.interstitialShown and
                # consider the page finished, until this is fixed:
                # https://bugs.chromium.org/p/chromium/issues/detail?id=764505
                self.logger.info('Page.interstialShown (likely unsupported http auth request)')
                brozzler.thread_raise(self.calling_thread, brozzler.PageInterstitialShown)
            elif message['method'] == 'Inspector.targetCrashed':
                self.logger.error(
                        '''chrome tab went "aw snap" or "he's dead jim"!''')
                brozzler.thread_raise(self.calling_thread, BrowsingException)
            elif message['method'] == 'Console.messageAdded':
                self.logger.debug(
                        'console.%s %s', message['params']['message']['level'],
                        message['params']['message']['text'])
            elif message['method'] == 'Runtime.exceptionThrown':
                self.logger.debug('uncaught exception: %s', message)
            elif message['method'] == 'Page.javascriptDialogOpening':
                self._javascript_dialog_opening(message)
            elif (message['method'] == 'Network.loadingFailed'
                    and 'params' in message and 'errorText' in message['params']
                    and message['params']['errorText'] == 'net::ERR_PROXY_CONNECTION_FAILED'):
                brozzler.thread_raise(self.calling_thread, brozzler.ProxyError)
            elif message['method'] == 'ServiceWorker.workerVersionUpdated':
                if self.on_service_worker_version_updated:
                    self.on_service_worker_version_updated(message)
            # else:
            #     self.logger.debug("%s %s", message["method"], json_message)
        elif 'result' in message:
            if message['id'] in self._result_messages:
                self._result_messages[message['id']] = message
       #      else:
       #          self.logger.debug("%s", json_message)
       #  else:
       #      self.logger.debug("%s", json_message)

class Browser:
    '''
    Manages an instance of Chrome for browsing pages.
    '''
    logger = logging.getLogger(__module__ + '.' + __qualname__)

    def __init__(self, **kwargs):
        '''
        Initializes the Browser.

        Args:
            **kwargs: arguments for Chrome(...)
        '''
        self.chrome = Chrome(**kwargs)
        self.websock_url = None
        self.websock = None
        self.websock_thread = None
        self.is_browsing = False
        self._command_id = Counter()
        self._wait_interval = 0.5

    def __enter__(self):
        self.start()
        return self

    def __exit__(self, *args):
        self.stop()

    def _wait_for(self, callback, timeout=None):
        '''
        Spins until callback() returns truthy.
        '''
        start = time.time()
        while True:
            if callback():
                return
            elapsed = time.time() - start
            if timeout and elapsed > timeout:
                raise BrowsingTimeout(
                        'timed out after %.1fs waiting for: %s' % (
                            elapsed, callback))
            brozzler.sleep(self._wait_interval)

    def send_to_chrome(self, suppress_logging=False, **kwargs):
        msg_id = next(self._command_id)
        kwargs['id'] = msg_id
        msg = json.dumps(kwargs, separators=',:')
        logging.log(
                logging.TRACE if suppress_logging else logging.DEBUG,
                'sending message to %s: %s', self.websock, msg)
        self.websock.send(msg)
        return msg_id

    def start(self, **kwargs):
        '''
        Starts chrome if it's not running.

        Args:
            **kwargs: arguments for self.chrome.start(...)
        '''
        if not self.is_running():
            self.websock_url = self.chrome.start(**kwargs)
            self.websock = websocket.WebSocketApp(self.websock_url)
            self.websock_thread = WebsockReceiverThread(
                    self.websock, name='WebsockThread:%s' % self.chrome.port)
            self.websock_thread.start()

            self._wait_for(lambda: self.websock_thread.is_open, timeout=30)

            # tell browser to send us messages we're interested in
            self.send_to_chrome(method='Network.enable')
            self.send_to_chrome(method='Page.enable')
<<<<<<< HEAD
            self.send_to_chrome(method='Console.enable')
            self.send_to_chrome(method='Runtime.enable')
            # Network.requestIntercepted needs more work...
            #self.send_to_chrome(
            #    method='Network.setRequestInterception',
            #    params={'patterns': [{'urlPattern': '*'}]})

=======
            # Enable Console & Runtime output only when debugging.
            # After all, we just print these events with debug(), we don't use
            # them in Brozzler logic.
            if self.logger.isEnabledFor(logging.DEBUG):
                self.send_to_chrome(method='Console.enable')
                self.send_to_chrome(method='Runtime.enable')
>>>>>>> 85e60278
            self.send_to_chrome(method='ServiceWorker.enable')
            self.send_to_chrome(method='ServiceWorker.setForceUpdateOnPageLoad')

            # disable google analytics and amp analytics
            self.send_to_chrome(
                method='Network.setBlockedURLs',
                params={'urls': ['*google-analytics.com/analytics.js',
                                 '*google-analytics.com/ga.js',
                                 '*cdn.ampproject.org/*/amp-analytics*.js']})

    def stop(self):
        '''
        Stops chrome if it's running.
        '''
        try:
            if (self.websock and self.websock.sock
                    and self.websock.sock.connected):
                self.logger.info('shutting down websocket connection')
                try:
                    self.websock.close()
                except BaseException as e:
                    self.logger.error(
                            'exception closing websocket %s - %s',
                            self.websock, e)

            self.chrome.stop()

            if self.websock_thread and (
                    self.websock_thread != threading.current_thread()):
                self.websock_thread.join(timeout=30)
                if self.websock_thread.is_alive():
                    self.logger.error(
                            '%s still alive 30 seconds after closing %s, will '
                            'forcefully nudge it again', self.websock_thread,
                            self.websock)
                    self.websock.keep_running = False
                    self.websock_thread.join(timeout=30)
                    if self.websock_thread.is_alive():
                        self.logger.critical(
                                '%s still alive 60 seconds after closing %s',
                                    self.websock_thread, self.websock)

            self.websock_url = None
        except:
            self.logger.error('problem stopping', exc_info=True)

    def is_running(self):
        return self.websock_url is not None

    def browse_page(
            self, page_url, extra_headers=None,
            user_agent=None, behavior_parameters=None, behaviors_dir=None,
            on_request=None, on_response=None,
            on_service_worker_version_updated=None, on_screenshot=None,
            username=None, password=None, hashtags=None,
            skip_extract_outlinks=False, skip_visit_hashtags=False,
            skip_youtube_dl=False, page_timeout=300, behavior_timeout=900):
        '''
        Browses page in browser.

        Browser should already be running, i.e. start() should have been
        called. Opens the page_url in the browser, runs behaviors, takes a
        screenshot, extracts outlinks.

        Args:
            page_url: url of the page to browse
            extra_headers: dict of extra http headers to configure the browser
                to send with every request (default None)
            user_agent: user agent string, replaces browser default if
                supplied (default None)
            behavior_parameters: dict of parameters for populating the
                javascript behavior template (default None)
            behaviors_dir: Directory containing behaviors.yaml and JS templates
                (default None loads Brozzler default JS behaviors)
            on_request: callback to invoke on every Network.requestWillBeSent
                event, takes one argument, the json-decoded message (default
                None)
            on_response: callback to invoke on every Network.responseReceived
                event, takes one argument, the json-decoded message (default
                None)
            on_service_worker_version_updated: callback to invoke on every
                ServiceWorker.workerVersionUpdated event, takes one argument,
                the json-decoded message (default None)
            on_screenshot: callback to invoke when screenshot is obtained,
                takes one argument, the the raw jpeg bytes (default None)
                # XXX takes two arguments, the url of the page at the time the
                # screenshot was taken, and the raw jpeg bytes (default None)
            username: username string to use to try logging in if a login form
                is found in the page (default None)
            password: password string to use to try logging in if a login form
                is found in the page (default None)
            ... (there are more)

        Returns:
            A tuple (final_page_url, outlinks).
            final_page_url: the url in the location bar at the end of the
                browse_page cycle, which could be different from the original
                page url if the page redirects, javascript has changed the url
                in the location bar, etc
            outlinks: a list of navigational links extracted from the page

        Raises:
            brozzler.ProxyError: in case of proxy connection error
            BrowsingException: if browsing the page fails in some other way
        '''
        if not self.is_running():
            raise BrowsingException('browser has not been started')
        if self.is_browsing:
            raise BrowsingException('browser is already busy browsing a page')
        self.is_browsing = True
        if on_request:
            self.websock_thread.on_request = on_request
        if on_response:
            self.websock_thread.on_response = on_response
        if on_service_worker_version_updated:
            self.websock_thread.on_service_worker_version_updated = \
                    on_service_worker_version_updated
        try:
            with brozzler.thread_accept_exceptions():
                self.configure_browser(
                        extra_headers=extra_headers,
                        user_agent=user_agent)
                self.navigate_to_page(page_url, timeout=page_timeout)
                if password:
                    self.try_login(username, password, timeout=page_timeout)
                    # if login redirected us, return to page_url
                    if page_url != self.url().split('#')[0]:
                        self.logger.debug(
                            'login navigated away from %s; returning!',
                            page_url)
                        self.navigate_to_page(page_url, timeout=page_timeout)
                if on_screenshot:
                    self._try_screenshot(on_screenshot)
                behavior_script, behavior_timeout_custom = brozzler.behavior_script(
                        page_url, behavior_parameters,
                        behaviors_dir=behaviors_dir)
                if behavior_timeout_custom:
                    behavior_timeout = behavior_timeout_custom
                self.run_behavior(behavior_script, timeout=behavior_timeout)
                if skip_extract_outlinks:
                    outlinks = []
                else:
                    outlinks = self.extract_outlinks()
                    outlinks = outlinks.union(self.extract_tertiary_assets())
                if not skip_visit_hashtags:
                    self.visit_hashtags(self.url(), hashtags, outlinks)
                final_page_url = self.url()
                return final_page_url, outlinks
        except brozzler.ReachedLimit:
            # websock_thread has stashed the ReachedLimit exception with
            # more information, raise that one
            raise self.websock_thread.reached_limit
        except websocket.WebSocketConnectionClosedException as e:
            self.logger.error('websocket closed, did chrome die?')
            raise BrowsingException(e)
        finally:
            self.is_browsing = False
            self.websock_thread.on_request = None
            self.websock_thread.on_response = None

    def _try_screenshot(self, on_screenshot):
        for i in range(3):
            try:
                jpeg_bytes = self.screenshot()
                on_screenshot(jpeg_bytes)
                return
            except BrowsingTimeout as e:
                logging.error('attempt %s/3: %s', i+1, e)

    def visit_hashtags(self, page_url, hashtags, outlinks):
        _hashtags = set(hashtags or [])
        for outlink in outlinks:
            url = urlcanon.whatwg(outlink)
            hashtag = (url.hash_sign + url.fragment).decode('utf-8')
            urlcanon.canon.remove_fragment(url)
            if hashtag and str(url) == page_url:
                _hashtags.add(hashtag)
        # could inject a script that listens for HashChangeEvent to figure
        # out which hashtags were visited already and skip those
        for hashtag in _hashtags:
            # navigate_to_hashtag (nothing to wait for so no timeout?)
            self.logger.debug('navigating to hashtag %s', hashtag)
            url = urlcanon.whatwg(page_url)
            url.hash_sign = b'#'
            url.fragment = hashtag[1:].encode('utf-8')
            self.send_to_chrome(
                    method='Page.navigate', params={'url': str(url)})
            time.sleep(5) # um.. wait for idleness or something?
            # take another screenshot?
            # run behavior again with short timeout?
            # retrieve outlinks again and append to list?

    def configure_browser(self, extra_headers=None, user_agent=None):
        headers = extra_headers or {}
        headers['Accept-Encoding'] = 'gzip'  # avoid encodings br, sdch
        self.websock_thread.expect_result(self._command_id.peek())
        msg_id = self.send_to_chrome(
                method='Network.setExtraHTTPHeaders',
                params={'headers': headers})
        self._wait_for(
                lambda: self.websock_thread.received_result(msg_id),
                timeout=10)
        if user_agent:
            msg_id = self.send_to_chrome(
                    method='Network.setUserAgentOverride',
                    params={'userAgent': user_agent})

    def navigate_to_page(self, page_url, timeout=300):
        self.logger.info('navigating to page %s', page_url)
        self.websock_thread.got_page_load_event = None
        self.send_to_chrome(method='Page.navigate', params={'url': page_url})
        self._wait_for(
                lambda: self.websock_thread.got_page_load_event,
                timeout=timeout)

    def extract_outlinks(self, timeout=60):
        self.logger.info('extracting outlinks')
        self.websock_thread.expect_result(self._command_id.peek())
        js = brozzler.jinja2_environment().get_template(
                'extract-outlinks.js').render()
        msg_id = self.send_to_chrome(
                method='Runtime.evaluate', params={'expression': js})
        self._wait_for(
                lambda: self.websock_thread.received_result(msg_id),
                timeout=timeout)
        message = self.websock_thread.pop_result(msg_id)
        if ('result' in message and 'result' in message['result']
                and 'value' in message['result']['result']):
            if message['result']['result']['value']:
                return frozenset(
                        message['result']['result']['value'].split('\n'))
            else:
                # no links found
                return frozenset()
        else:
            self.logger.error(
                    'problem extracting outlinks, result message: %s', message)
            return frozenset()

    def extract_tertiary_assets(self, timeout=60):
        self.logger.info('extracting tertiary assets')
        self.websock_thread.expect_result(self._command_id.peek())
        js = brozzler.jinja2_environment().get_template(
                'extract-tertiary-assets.js').render()
        msg_id = self.send_to_chrome(
                method='Runtime.evaluate', params={'expression': js})
        try:
            self._wait_for(
                    lambda: self.websock_thread.received_result(msg_id),
                    timeout=timeout)
        except brozzler.browser.BrowsingTimeout:
            self.logger.error(
                    'time out trying to extract tertiary assets')
            return frozenset()
        message = self.websock_thread.pop_result(msg_id)
        if ('result' in message and 'result' in message['result']
                and 'value' in message['result']['result']):
            if message['result']['result']['value']:
                return frozenset(
                        message['result']['result']['value'].split('\n'))
            else:
                # no links found
                return frozenset()
        else:
            self.logger.error(
                    'problem extracting tertiary assets, result message: %s', message)
            return frozenset()

    def screenshot(self, timeout=45):
        self.logger.info('taking screenshot')
        self.websock_thread.expect_result(self._command_id.peek())
        msg_id = self.send_to_chrome(method='Page.captureScreenshot')
        self._wait_for(
                lambda: self.websock_thread.received_result(msg_id),
                timeout=timeout)
        message = self.websock_thread.pop_result(msg_id)
        jpeg_bytes = base64.b64decode(message['result']['data'])
        return jpeg_bytes

    def url(self, timeout=30):
        '''
        Returns value of document.URL from the browser.
        '''
        self.websock_thread.expect_result(self._command_id.peek())
        msg_id = self.send_to_chrome(
                method='Runtime.evaluate',
                params={'expression': 'document.URL'})
        self._wait_for(
                lambda: self.websock_thread.received_result(msg_id),
                timeout=timeout)
        message = self.websock_thread.pop_result(msg_id)
        return message['result']['result']['value']

    def run_behavior(self, behavior_script, timeout=900):
        self.send_to_chrome(
                method='Runtime.evaluate', suppress_logging=True,
                params={'expression': behavior_script})

        check_interval = min(timeout, 7)
        start = time.time()
        while True:
            elapsed = time.time() - start
            if elapsed > timeout:
                logging.info(
                        'behavior reached hard timeout after %.1fs', elapsed)
                return

            brozzler.sleep(check_interval)

            self.websock_thread.expect_result(self._command_id.peek())
            msg_id = self.send_to_chrome(
                     method='Runtime.evaluate', suppress_logging=True,
                     params={'expression': 'umbraBehaviorFinished()'})
            try:
                self._wait_for(
                        lambda: self.websock_thread.received_result(msg_id),
                        timeout=5)
                msg = self.websock_thread.pop_result(msg_id)
                if (msg and 'result' in msg
                        and not ('exceptionDetails' in msg['result'])
                        and not ('wasThrown' in msg['result']
                            and msg['result']['wasThrown'])
                        and 'result' in msg['result']
                        and type(msg['result']['result']['value']) == bool
                        and msg['result']['result']['value']):
                    self.logger.info('behavior decided it has finished')
                    return
            except BrowsingTimeout:
                pass

    def try_login(self, username, password, timeout=300):
        try_login_js = brozzler.jinja2_environment().get_template(
                'try-login.js.j2').render(username=username, password=password)

        self.websock_thread.got_page_load_event = None
        self.send_to_chrome(
                method='Runtime.evaluate', suppress_logging=True,
                params={'expression': try_login_js})

        # wait for tryLogin to finish trying (should be very very quick)
        start = time.time()
        while True:
            self.websock_thread.expect_result(self._command_id.peek())
            msg_id = self.send_to_chrome(
                method='Runtime.evaluate',
                params={'expression': 'try { __brzl_tryLoginState } catch (e) { "maybe-submitted-form" }'})
            try:
                self._wait_for(
                        lambda: self.websock_thread.received_result(msg_id),
                        timeout=5)
                msg = self.websock_thread.pop_result(msg_id)
                if (msg and 'result' in msg
                        and 'result' in msg['result']):
                    result = msg['result']['result']['value']
                    if result == 'login-form-not-found':
                        # we're done
                        return
                    elif result in ('submitted-form', 'maybe-submitted-form'):
                        # wait for page load event below
                        self.logger.info(
                                'submitted a login form, waiting for another '
                                'page load event')
                        break
                    # else try again to get __brzl_tryLoginState

            except BrowsingTimeout:
                pass

            if time.time() - start > 30:
                raise BrowsingException(
                        'timed out trying to check if tryLogin finished')

        # if we get here, we submitted a form, now we wait for another page
        # load event
        self._wait_for(
                lambda: self.websock_thread.got_page_load_event,
                timeout=timeout)

class Counter:
    def __init__(self):
        self.next_value = 0
    def __next__(self):
        try:
            return self.next_value
        finally:
            self.next_value += 1
    def peek(self):
        return self.next_value
<|MERGE_RESOLUTION|>--- conflicted
+++ resolved
@@ -356,22 +356,12 @@
             # tell browser to send us messages we're interested in
             self.send_to_chrome(method='Network.enable')
             self.send_to_chrome(method='Page.enable')
-<<<<<<< HEAD
-            self.send_to_chrome(method='Console.enable')
-            self.send_to_chrome(method='Runtime.enable')
-            # Network.requestIntercepted needs more work...
-            #self.send_to_chrome(
-            #    method='Network.setRequestInterception',
-            #    params={'patterns': [{'urlPattern': '*'}]})
-
-=======
             # Enable Console & Runtime output only when debugging.
             # After all, we just print these events with debug(), we don't use
             # them in Brozzler logic.
             if self.logger.isEnabledFor(logging.DEBUG):
                 self.send_to_chrome(method='Console.enable')
                 self.send_to_chrome(method='Runtime.enable')
->>>>>>> 85e60278
             self.send_to_chrome(method='ServiceWorker.enable')
             self.send_to_chrome(method='ServiceWorker.setForceUpdateOnPageLoad')
 
