--- conflicted
+++ resolved
@@ -487,14 +487,8 @@
                     page.blocked_by_robots = True
                     self._frontier.completed_page(site, page)
                 else:
-<<<<<<< HEAD
-                    enable_youtube_dl = False if self._skip_youtube_dl else True
-                    outlinks = self.brozzle_page(browser, site, page,
-                                                 enable_youtube_dl=enable_youtube_dl)
-=======
                     outlinks = self.brozzle_page(browser, site, page,
                                                  enable_youtube_dl=not self._skip_youtube_dl)
->>>>>>> 554dbe82
                     self._frontier.completed_page(site, page)
                     self._frontier.scope_and_schedule_outlinks(
                             site, page, outlinks)
