'''
brozzler/worker.py - BrozzlerWorker brozzles pages from the frontier, meaning
it runs youtube-dl on them, browses them and runs behaviors if appropriate,
scopes and adds outlinks to the frontier

Copyright (C) 2014-2017 Internet Archive

Licensed under the Apache License, Version 2.0 (the "License");
you may not use this file except in compliance with the License.
You may obtain a copy of the License at

    http://www.apache.org/licenses/LICENSE-2.0

Unless required by applicable law or agreed to in writing, software
distributed under the License is distributed on an "AS IS" BASIS,
WITHOUT WARRANTIES OR CONDITIONS OF ANY KIND, either express or implied.
See the License for the specific language governing permissions and
limitations under the License.
'''

import logging
import brozzler
import brozzler.browser
import threading
import time
import youtube_dl
import urllib.request
import json
import PIL.Image
import io
import socket
import collections
import requests
import doublethink
import tempfile
import urlcanon
from requests.structures import CaseInsensitiveDict
import rethinkdb as r
import datetime

class ExtraHeaderAdder(urllib.request.BaseHandler):
    def __init__(self, extra_headers):
        self.extra_headers = extra_headers
        self.http_request = self._http_request
        self.https_request = self._http_request

    def _http_request(self, req):
        for h, v in self.extra_headers.items():
            if h.capitalize() not in req.headers:
                req.add_header(h, v)
        return req

class YoutubeDLSpy(urllib.request.BaseHandler):
    logger = logging.getLogger(__module__ + "." + __qualname__)

    def __init__(self):
        self.reset()

    def _http_response(self, request, response):
        txn = {
            'url': request.full_url,
            'method': request.get_method(),
            'status_code': response.code,
            'response_headers': response.headers,
        }
        self.transactions.append(txn)
        return response

    http_response = https_response = _http_response

    def reset(self):
        self.transactions = []

    def final_bounces(self, url):
        """
        Resolves redirect chains in self.transactions, returns a list of
        Transaction representing the final redirect destinations of the given
        url. There could be more than one if for example youtube-dl hit the
        same url with HEAD and then GET requests.
        """
        redirects = {}
        for txn in self.transactions:
             # XXX check http status 301,302,303,307? check for "uri" header
             # as well as "location"? see urllib.request.HTTPRedirectHandler
             if 'location' in txn['response_headers']:
                 redirects[txn['url']] = txn

        final_url = url
        while final_url in redirects:
            final_url = redirects.pop(final_url)['response_headers']['location']

        final_bounces = []
        for txn in self.transactions:
            if txn['url'] == final_url:
                final_bounces.append(txn)

        return final_bounces

class BrozzlerWorker:
    logger = logging.getLogger(__module__ + "." + __qualname__)

    HEARTBEAT_INTERVAL = 20.0

    def __init__(
            self, frontier, service_registry=None, max_browsers=1,
            chrome_exe="chromium-browser", warcprox_auto=False, proxy=None,
            skip_extract_outlinks=False, skip_visit_hashtags=False,
            skip_youtube_dl=False, page_timeout=300, behavior_timeout=900):
        self._frontier = frontier
        self._service_registry = service_registry
        self._max_browsers = max_browsers

        self._warcprox_auto = warcprox_auto
        self._proxy = proxy
        assert not (warcprox_auto and proxy)
        self._proxy_is_warcprox = None
        self._skip_extract_outlinks = skip_extract_outlinks
        self._skip_visit_hashtags = skip_visit_hashtags
        self._skip_youtube_dl = skip_youtube_dl
        self._page_timeout = page_timeout
        self._behavior_timeout = behavior_timeout

        self._browser_pool = brozzler.browser.BrowserPool(
                max_browsers, chrome_exe=chrome_exe, ignore_cert_errors=True)
        self._browsing_threads = set()
        self._browsing_threads_lock = threading.Lock()

        self._thread = None
        self._start_stop_lock = threading.Lock()
        self._shutdown = threading.Event()

    def _choose_warcprox(self):
        warcproxes = self._service_registry.available_services('warcprox')
        if not warcproxes:
            return None
        reql = self._frontier.rr.table('sites').between(
                ['ACTIVE', r.minval], ['ACTIVE', r.maxval],
                index='sites_last_disclaimed')
        active_sites = list(reql.run())
        for warcprox in warcproxes:
            address = '%s:%s' % (warcprox['host'], warcprox['port'])
            warcprox['assigned_sites'] = len([
                site for site in active_sites
                if 'proxy' in site and site['proxy'] == address])
        warcproxes.sort(key=lambda warcprox: (
            warcprox['assigned_sites'], warcprox['load']))
        # XXX make this heuristic more advanced?
        return warcproxes[0]

    def _proxy_for(self, site):
        if self._proxy:
            return self._proxy
        elif site.proxy:
            return site.proxy
        elif self._warcprox_auto:
            svc = self._choose_warcprox()
            if svc is None:
                raise brozzler.ProxyError(
                        'no available instances of warcprox in the service '
                        'registry')
            site.proxy = '%s:%s' % (svc['host'], svc['port'])
            site.save()
            self.logger.info(
                    'chose warcprox instance %r from service registry for %r',
                    site.proxy, site)
            return site.proxy
        return None

    def _using_warcprox(self, site):
        if self._proxy:
            if self._proxy_is_warcprox is None:
                try:
                    response = requests.get('http://%s/status' % self._proxy)
                    status = json.loads(response.text)
                    self._proxy_is_warcprox = (status['role'] == 'warcprox')
                except Exception as e:
                    self._proxy_is_warcprox = False
                logging.info(
                        '%s %s warcprox', self._proxy,
                        'IS' if self._proxy_is_warcprox else 'IS NOT')
            return self._proxy_is_warcprox
        else:
            return bool(site.proxy or self._warcprox_auto)


    def _youtube_dl(self, destdir, site):
        def ydl_progress(*args, **kwargs):
            # in case youtube-dl takes a long time, heartbeat site.last_claimed
            # to prevent another brozzler-worker from claiming the site
            try:
                if site.rr and doublethink.utcnow() - site.last_claimed > datetime.timedelta(minutes=7):
                    self.logger.debug(
                            'heartbeating site.last_claimed to prevent another '
                            'brozzler-worker claiming this site id=%r', site.id)
                    site.last_claimed = doublethink.utcnow()
                    site.save()
            except:
                self.logger.debug(
                        'problem heartbeating site.last_claimed site id=%r',
                        site.id, exc_info=True)

        ydl_opts = {
            "outtmpl": "{}/ydl%(autonumber)s.out".format(destdir),
            "verbose": False,
            "retries": 1,
            "logger": logging.getLogger("youtube_dl"),
            "nocheckcertificate": True,
            "hls_prefer_native": True,
            "noprogress": True,
            "nopart": True,
            "no_color": True,
            "progress_hooks": [ydl_progress],
             # https://github.com/rg3/youtube-dl/blob/master/README.md#format-selection
             # "best: Select the best quality format represented by a single
             # file with video and audio."
            "format": "best/bestvideo+bestaudio",
            "youtube_include_dash_manifest": False,
        }
        if self._proxy_for(site):
            ydl_opts["proxy"] = "http://{}".format(self._proxy_for(site))
            ## XXX (sometimes?) causes chrome debug websocket to go through
            ## proxy. Maybe not needed thanks to hls_prefer_native.
            ## # see https://github.com/rg3/youtube-dl/issues/6087
            ## os.environ["http_proxy"] = "http://{}".format(self._proxy_for(site))
        ydl = youtube_dl.YoutubeDL(ydl_opts)
        if site.extra_headers():
            ydl._opener.add_handler(ExtraHeaderAdder(site.extra_headers()))
        ydl.brozzler_spy = YoutubeDLSpy()
        ydl._opener.add_handler(ydl.brozzler_spy)
        return ydl

    def _warcprox_write_record(
            self, warcprox_address, url, warc_type, content_type,
            payload, extra_headers=None):
        headers = {"Content-Type":content_type,"WARC-Type":warc_type,"Host":"N/A"}
        if extra_headers:
            headers.update(extra_headers)
        request = urllib.request.Request(url, method="WARCPROX_WRITE_RECORD",
                headers=headers, data=payload)

        # XXX setting request.type="http" is a hack to stop urllib from trying
        # to tunnel if url is https
        request.type = "http"
        request.set_proxy(warcprox_address, "http")

        try:
            with urllib.request.urlopen(request, timeout=600) as response:
                if response.getcode() != 204:
                    self.logger.warn(
                            'got "%s %s" response on warcprox '
                            'WARCPROX_WRITE_RECORD request (expected 204)',
                            response.getcode(), response.reason)
        except urllib.error.HTTPError as e:
            self.logger.warn(
                    'got "%s %s" response on warcprox '
                    'WARCPROX_WRITE_RECORD request (expected 204)',
                    e.getcode(), e.info())
        except urllib.error.URLError as e:
            raise brozzler.ProxyError(
                    'proxy error on WARCPROX_WRITE_RECORD %s' % url) from e
        except ConnectionError as e:
            raise brozzler.ProxyError(
                    'proxy error on WARCPROX_WRITE_RECORD %s' % url) from e

    def _remember_videos(self, page, ydl_spy):
        if not 'videos' in page:
            page.videos = []
        for txn in ydl_spy.transactions:
            content_type = txn['response_headers'].get_content_type()
            if (content_type.startswith('video/')
                    # skip manifests of DASH segmented video -
                    # see https://github.com/internetarchive/brozzler/pull/70
                    and content_type != 'video/vnd.mpeg.dash.mpd'
                    and txn['method'] == 'GET'
                    and txn['status_code'] in (200, 206)):
                video = {
                    'blame': 'youtube-dl',
                    'url': txn['url'],
                    'response_code': txn['status_code'],
                    'content-type': content_type,
                }
                if 'content-length' in txn['response_headers']:
                    video['content-length'] = int(
                            txn['response_headers']['content-length'])
                if 'content-range' in txn['response_headers']:
                    video['content-range'] = txn[
                            'response_headers']['content-range']
                logging.debug('embedded video %s', video)
                page.videos.append(video)

    def _try_youtube_dl(self, ydl, site, page):
        try:
            self.logger.info("trying youtube-dl on {}".format(page))

            with brozzler.thread_accept_exceptions():
                # we do whatwg canonicalization here to avoid "<urlopen error
                # no host given>" resulting in ProxyError
                # needs automated test
<<<<<<< HEAD
                info = ydl.extract_info(urlcanon.whatwg(page.url))
=======
                info = ydl.extract_info(str(urlcanon.whatwg(page.url)))
>>>>>>> bc21b325
            self._remember_videos(page, ydl.brozzler_spy)
            # logging.info('XXX %s', json.dumps(info))
            if self._using_warcprox(site):
                info_json = json.dumps(info, sort_keys=True, indent=4)
                self.logger.info(
                        "sending WARCPROX_WRITE_RECORD request to warcprox "
                        "with youtube-dl json for %s", page)
                self._warcprox_write_record(
                        warcprox_address=self._proxy_for(site),
                        url="youtube-dl:%s" % str(urlcanon.semantic(page.url)),
                        warc_type="metadata",
                        content_type="application/vnd.youtube-dl_formats+json;charset=utf-8",
                        payload=info_json.encode("utf-8"),
                        extra_headers=site.extra_headers())
        except brozzler.ShutdownRequested as e:
            raise
        except BaseException as e:
            if hasattr(e, "exc_info") and e.exc_info[0] == youtube_dl.utils.UnsupportedError:
                pass
            elif (hasattr(e, "exc_info")
                    and e.exc_info[0] == urllib.error.HTTPError
                    and hasattr(e.exc_info[1], "code")
                    and e.exc_info[1].code == 420):
                raise brozzler.ReachedLimit(e.exc_info[1])
            elif (hasattr(e, 'exc_info')
                    and e.exc_info[0] == urllib.error.URLError
                    and self._proxy_for(site)):
                # connection problem when using a proxy == proxy error (XXX?)
                raise brozzler.ProxyError(
                        'youtube-dl hit apparent proxy error from '
                        '%s' % page.url) from e
            else:
                raise

    def full_and_thumb_jpegs(self, large_png):
        img = PIL.Image.open(io.BytesIO(large_png))

        out = io.BytesIO()
        img.save(out, "jpeg", quality=95)
        full_jpeg = out.getbuffer()

        thumb_width = 300
        thumb_height = (thumb_width / img.size[0]) * img.size[1]
        img.thumbnail((thumb_width, thumb_height))
        out = io.BytesIO()
        img.save(out, "jpeg", quality=95)
        thumb_jpeg = out.getbuffer()

        return full_jpeg, thumb_jpeg

    def brozzle_page(self, browser, site, page, on_screenshot=None,
                     on_request=None, enable_youtube_dl=True):
        self.logger.info("brozzling {}".format(page))
        if enable_youtube_dl:
            try:
                with tempfile.TemporaryDirectory(prefix='brzl-ydl-') as tempdir:
                    ydl = self._youtube_dl(tempdir, site)
                    ydl_spy = ydl.brozzler_spy # remember for later
                    self._try_youtube_dl(ydl, site, page)
            except brozzler.ReachedLimit as e:
                raise
            except brozzler.ShutdownRequested:
                raise
            except brozzler.ProxyError:
                raise
            except Exception as e:
                if (hasattr(e, 'exc_info') and len(e.exc_info) >= 2
                        and hasattr(e.exc_info[1], 'code')
                        and e.exc_info[1].code == 430):
                    self.logger.info(
                            'youtube-dl got %s %s processing %s',
                            e.exc_info[1].code, e.exc_info[1].msg, page.url)
                else:
                    self.logger.error(
                            'youtube_dl raised exception on %s', page,
                            exc_info=True)
        else:
            ydl_spy = False

        if self._needs_browsing(page, ydl_spy):
            self.logger.info('needs browsing: %s', page)
            outlinks = self._browse_page(browser, site, page, on_screenshot,
                                         on_request)
            return outlinks
        else:
            if not self._already_fetched(page, ydl_spy):
                self.logger.info('needs fetch: %s', page)
                self._fetch_url(site, page)
            else:
                self.logger.info('already fetched: %s', page)
            return []

    def _browse_page(self, browser, site, page, on_screenshot=None, on_request=None):
        def _on_screenshot(screenshot_png):
            if on_screenshot:
                on_screenshot(screenshot_png)
            if self._using_warcprox(site):
                self.logger.info(
                        "sending WARCPROX_WRITE_RECORD request to %s with "
                        "screenshot for %s", self._proxy_for(site), page)
                screenshot_jpeg, thumbnail_jpeg = self.full_and_thumb_jpegs(
                        screenshot_png)
                self._warcprox_write_record(
                        warcprox_address=self._proxy_for(site),
                        url="screenshot:%s" % str(urlcanon.semantic(page.url)),
                        warc_type="resource", content_type="image/jpeg",
                        payload=screenshot_jpeg,
                        extra_headers=site.extra_headers())
                self._warcprox_write_record(
                        warcprox_address=self._proxy_for(site),
                        url="thumbnail:%s" % str(urlcanon.semantic(page.url)),
                        warc_type="resource", content_type="image/jpeg",
                        payload=thumbnail_jpeg,
                        extra_headers=site.extra_headers())

        def _on_response(chrome_msg):
            if ('params' in chrome_msg
                    and 'response' in chrome_msg['params']
                    and 'mimeType' in chrome_msg['params']['response']
                    and chrome_msg['params']['response'].get('mimeType', '').startswith('video/')
                    # skip manifests of DASH segmented video -
                    # see https://github.com/internetarchive/brozzler/pull/70
                    and chrome_msg['params']['response']['mimeType'] != 'video/vnd.mpeg.dash.mpd'
                    and chrome_msg['params']['response'].get('status') in (200, 206)):
                video = {
                    'blame': 'browser',
                    'url': chrome_msg['params']['response'].get('url'),
                    'response_code': chrome_msg['params']['response']['status'],
                    'content-type': chrome_msg['params']['response']['mimeType'],
                }
                response_headers = CaseInsensitiveDict(
                        chrome_msg['params']['response']['headers'])
                if 'content-length' in response_headers:
                    video['content-length'] = int(response_headers['content-length'])
                if 'content-range' in response_headers:
                    video['content-range'] = response_headers['content-range']
                logging.debug('embedded video %s', video)
                if not 'videos' in page:
                    page.videos = []
                page.videos.append(video)

        if not browser.is_running():
            browser.start(
                    proxy=self._proxy_for(site),
                    cookie_db=site.get('cookie_db'))
        final_page_url, outlinks = browser.browse_page(
                page.url, extra_headers=site.extra_headers(),
                behavior_parameters=site.get('behavior_parameters'),
                username=site.get('username'), password=site.get('password'),
                user_agent=site.get('user_agent'),
                on_screenshot=_on_screenshot, on_response=_on_response,
                on_request=on_request, hashtags=page.hashtags,
                skip_extract_outlinks=self._skip_extract_outlinks,
                skip_visit_hashtags=self._skip_visit_hashtags,
                skip_youtube_dl=self._skip_youtube_dl,
                page_timeout=self._page_timeout,
                behavior_timeout=self._behavior_timeout)
        if final_page_url != page.url:
            page.note_redirect(final_page_url)
        return outlinks

    def _fetch_url(self, site, page):
        proxies = None
        if self._proxy_for(site):
            proxies = {
                'http': 'http://%s' % self._proxy_for(site),
                'https': 'http://%s' % self._proxy_for(site),
            }

        self.logger.info('fetching %s', page)
        try:
            # response is ignored
            requests.get(
                    page.url, proxies=proxies, headers=site.extra_headers(),
                    verify=False)
        except requests.exceptions.ProxyError as e:
            raise brozzler.ProxyError(
                    'proxy error fetching %s' % page.url) from e

    def _needs_browsing(self, page, brozzler_spy):
        if brozzler_spy:
            final_bounces = brozzler_spy.final_bounces(page.url)
            if not final_bounces:
                return True
            for txn in final_bounces:
                if txn['response_headers'].get_content_type() in [
                        'text/html', 'application/xhtml+xml']:
                    return True
            return False
        else:
            return True

    def _already_fetched(self, page, brozzler_spy):
        if brozzler_spy:
            for txn in brozzler_spy.final_bounces(page.url):
                if (txn['method'] == 'GET' and txn['status_code'] == 200):
                    return True
        return False

    def brozzle_site(self, browser, site):
        try:
            start = time.time()
            page = None
            self._frontier.honor_stop_request(site)
            self.logger.info(
                    "brozzling site (proxy=%r) %r",
                    self._proxy_for(site), site)
            while time.time() - start < 7 * 60:
                site.refresh()
                self._frontier.honor_stop_request(site)
                page = self._frontier.claim_page(site, "%s:%s" % (
                    socket.gethostname(), browser.chrome.port))

                if (page.needs_robots_check and
                        not brozzler.is_permitted_by_robots(
                            site, page.url, self._proxy_for(site))):
                    logging.warn("page %s is blocked by robots.txt", page.url)
                    page.blocked_by_robots = True
                    self._frontier.completed_page(site, page)
                else:
                    outlinks = self.brozzle_page(browser, site, page,
                                                 enable_youtube_dl=not self._skip_youtube_dl)
                    self._frontier.completed_page(site, page)
                    self._frontier.scope_and_schedule_outlinks(
                            site, page, outlinks)
                    if browser.is_running():
                        site.cookie_db = browser.chrome.persist_and_read_cookie_db()

                page = None
        except brozzler.ShutdownRequested:
            self.logger.info("shutdown requested")
        except brozzler.NothingToClaim:
            self.logger.info("no pages left for site %s", site)
        except brozzler.ReachedLimit as e:
            self._frontier.reached_limit(site, e)
        except brozzler.CrawlStopped:
            self._frontier.finished(site, "FINISHED_STOP_REQUESTED")
        # except brozzler.browser.BrowsingAborted:
        #     self.logger.info("{} shut down".format(browser))
        except brozzler.ProxyError as e:
            if self._warcprox_auto:
                logging.error(
                        'proxy error (site.proxy=%s), will try to choose a '
                        'healthy instance next time site is brozzled: %s',
                        site.proxy, e)
                site.proxy = None
            else:
                # using brozzler-worker --proxy, nothing to do but try the
                # same proxy again next time
                logging.error(
                        'proxy error (site.proxy=%r): %r', site.proxy, e)
        except:
            self.logger.critical("unexpected exception", exc_info=True)
        finally:
            if start:
                site.active_brozzling_time = (site.active_brozzling_time or 0) + time.time() - start
            self._frontier.disclaim_site(site, page)

    def _brozzle_site_thread_target(self, browser, site):
        try:
            self.brozzle_site(browser, site)
        finally:
            browser.stop()
            self._browser_pool.release(browser)
            with self._browsing_threads_lock:
                self._browsing_threads.remove(threading.current_thread())

    def _service_heartbeat(self):
        if hasattr(self, "status_info"):
            status_info = self.status_info
        else:
            status_info = {
                "role": "brozzler-worker",
                "ttl": self.HEARTBEAT_INTERVAL * 3,
            }
        status_info["load"] = 1.0 * self._browser_pool.num_in_use() / self._browser_pool.size
        status_info["browser_pool_size"] = self._browser_pool.size
        status_info["browsers_in_use"] = self._browser_pool.num_in_use()

        try:
            self.status_info = self._service_registry.heartbeat(status_info)
            self.logger.trace(
                    "status in service registry: %s", self.status_info)
        except r.ReqlError as e:
            self.logger.error(
                    "failed to send heartbeat and update service registry "
                    "with info %s: %s", status_info, e)

    def _service_heartbeat_if_due(self):
        '''Sends service registry heartbeat if due'''
        due = False
        if self._service_registry:
            if not hasattr(self, "status_info"):
                due = True
            else:
                d = doublethink.utcnow() - self.status_info["last_heartbeat"]
                due = d.total_seconds() > self.HEARTBEAT_INTERVAL

        if due:
            self._service_heartbeat()

    def run(self):
        self.logger.info("brozzler worker starting")
        try:
            latest_state = None
            while not self._shutdown.is_set():
                self._service_heartbeat_if_due()
                try:
                    browser = self._browser_pool.acquire()
                    try:
                        site = self._frontier.claim_site("%s:%s" % (
                            socket.gethostname(), browser.chrome.port))
                        th = threading.Thread(
                                target=self._brozzle_site_thread_target,
                                args=(browser, site),
                                name="BrozzlingThread:%s" % browser.chrome.port,
                                daemon=True)
                        with self._browsing_threads_lock:
                            self._browsing_threads.add(th)
                        th.start()
                    except:
                        self._browser_pool.release(browser)
                        raise
                except brozzler.browser.NoBrowsersAvailable:
                    if latest_state != "browsers-busy":
                        self.logger.info(
                                "all %s browsers are busy", self._max_browsers)
                        latest_state = "browsers-busy"
                except brozzler.NothingToClaim:
                    pass
                time.sleep(0.5)
            self.logger.info("shutdown requested")
        except r.ReqlError as e:
            self.logger.error(
                    "caught rethinkdb exception, will try to proceed",
                    exc_info=True)
        except brozzler.ShutdownRequested:
            self.logger.info("shutdown requested")
        except:
            self.logger.critical(
                    "thread exiting due to unexpected exception",
                    exc_info=True)
        finally:
            if self._service_registry and hasattr(self, "status_info"):
                try:
                    self._service_registry.unregister(self.status_info["id"])
                except:
                    self.logger.error(
                            "failed to unregister from service registry",
                            exc_info=True)

            self.logger.info(
                    'shutting down %s brozzling threads',
                    len(self._browsing_threads))
            with self._browsing_threads_lock:
                for th in self._browsing_threads:
                    if th.is_alive():
                        brozzler.thread_raise(th, brozzler.ShutdownRequested)
            self._browser_pool.shutdown_now()
            # copy to avoid "RuntimeError: Set changed size during iteration"
            thredz = set(self._browsing_threads)
            for th in thredz:
                th.join()

    def start(self):
        with self._start_stop_lock:
            if self._thread:
                self.logger.warn(
                        'ignoring start request because self._thread is '
                        'not None')
                return
            self._thread = threading.Thread(
                    target=self.run, name="BrozzlerWorker")
            self._thread.start()

    def shutdown_now(self):
        self.stop()

    def stop(self):
        self._shutdown.set()

    def is_alive(self):
        return self._thread and self._thread.is_alive()
<|MERGE_RESOLUTION|>--- conflicted
+++ resolved
@@ -296,11 +296,7 @@
                 # we do whatwg canonicalization here to avoid "<urlopen error
                 # no host given>" resulting in ProxyError
                 # needs automated test
-<<<<<<< HEAD
-                info = ydl.extract_info(urlcanon.whatwg(page.url))
-=======
                 info = ydl.extract_info(str(urlcanon.whatwg(page.url)))
->>>>>>> bc21b325
             self._remember_videos(page, ydl.brozzler_spy)
             # logging.info('XXX %s', json.dumps(info))
             if self._using_warcprox(site):
