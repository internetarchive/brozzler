--- conflicted
+++ resolved
@@ -22,25 +22,6 @@
         idleSince: null,
 
         intervalFunc: function() {
-<<<<<<< HEAD
-                if (window.scrollY + window.innerHeight < document.documentElement.scrollHeight) {
-                        window.scrollBy(0, 200);
-                        this.idleSince = null;
-                        return;
-                }
-
-                var moreButtons = document.querySelectorAll("a._oidfu");
-                if (moreButtons.length > 0) {
-                        console.log("clicking load more button");
-                        moreButtons[0].click();
-                        this.idleSince = null;
-                        return;
-                }
-
-                if (this.idleSince == null) {
-                        console.log("nothing to do at the moment, might be waiting for something to load, setting this.idleSince=Date.now()");
-                        this.idleSince = Date.now();
-=======
                 if (this.state === "loading-thumbs") {
                         if (window.scrollY + window.innerHeight < document.documentElement.scrollHeight) {
                                 window.scrollBy(0, 200);
@@ -106,7 +87,6 @@
                                 this.state = "finished";
                                 this.idleSince = Date.now();
                         }
->>>>>>> d5849d25
                         return;
                 }
         },
