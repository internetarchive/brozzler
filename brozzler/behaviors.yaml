#
# brozzler/behaviors.yaml - behavior configuration
#
# Copyright (C) 2014-2017 Internet Archive
#
# Licensed under the Apache License, Version 2.0 (the "License");
# you may not use this file except in compliance with the License.
# You may obtain a copy of the License at
#
#     http://www.apache.org/licenses/LICENSE-2.0
#
# Unless required by applicable law or agreed to in writing, software
# distributed under the License is distributed on an "AS IS" BASIS,
# WITHOUT WARRANTIES OR CONDITIONS OF ANY KIND, either express or implied.
# See the License for the specific language governing permissions and
# limitations under the License.
#

# first matched behavior is used, so order matters here
-
  url_regex: '^https?://(?:www\.)?facebook\.com/.*$'
  behavior_js_template: facebook.js
  request_idle_timeout_sec: 30
-
  url_regex: '^https?://(?:www\.)?marquette\.edu/.*$'
  behavior_js_template: marquette_edu.js
  request_idle_timeout_sec: 10
-
  url_regex: '^https?://(?:www\.)?vimeo\.com/.*$'
  behavior_js_template: vimeo.js
  request_idle_timeout_sec: 10
-
  url_regex: '^https?://(?:www\.)?psu24.psu.edu/.*$'
  behavior_js_template: psu24.js
  request_idle_timeout_sec: 10
-
  url_regex: '^https?://(?:www\.)?instagram\.com/.*$'
  behavior_js_template: instagram.js
  request_idle_timeout_sec: 10
-
  url_regex: '^https?://(?:www\.)?huffingtonpost\.com/.*$'
  behavior_js_template: huffpostslides.js
  request_idle_timeout_sec: 10
-
  url_regex: '^https?://(?:www\.)?brooklynmuseum\.org/exhibitions/.*$'
  behavior_js_template: simpleclicks.js.j2
  default_parameters:
     click_css_selector: img.img-responsive
     click_until_hard_timeout: False
  request_idle_timeout_sec: 10
- # acalog https://webarchive.jira.com/browse/ARI-3775
  url_regex: '^https?://.*[?&]catoid=[^?]*$'
  behavior_js_template: simpleclicks.js.j2
  default_parameters:
     click_css_selector: a[onclick]
     click_until_hard_timeout: False
  request_idle_timeout_sec: 10
- # https://webarchive.jira.com/browse/ARI-3956
  url_regex: '^https?://(?:www\.)?usask.ca/.*$'
  behavior_js_template: simpleclicks.js.j2
  default_parameters:
     click_css_selector: a[id='feature-next']
     click_until_hard_timeout: False
  request_idle_timeout_sec: 10
- # https://webarchive.jira.com/browse/AITFIVE-451
  url_regex: '^https?://(?:www\.)?soundcloud.com/.*$'
  behavior_js_template: simpledo.js.j2
  default_parameters:
<<<<<<< HEAD
     sdo_css_selector: button.sc-button-play, button.playButton
     sdo_action: click
     sdo_until_hard_timeout: False
=======
     click_css_selector: button.sc-button-play, button.playButton, .compactTrackListItem__plays
     click_until_hard_timeout: False
>>>>>>> 762b65ee
  request_idle_timeout_sec: 10
- # https://webarchive.jira.com/browse/AITFIVE-463
  url_regex: '^https?://(?:www\.)?christophercerrone.com/.*$'
  behavior_js_template: simpleclicks.js.j2
  default_parameters:
     click_css_selector: button.playButton.medium
     click_until_hard_timeout: False
  request_idle_timeout_sec: 10
- # https://webarchive.jira.com/browse/ARI-4690
  url_regex: '^https?://(?:www\.)?youtube.com/.*$'
  behavior_js_template: simpleclicks.js.j2
  default_parameters:
     click_css_selector: span.load-more-text
     click_until_hard_timeout: False
  request_idle_timeout_sec: 10
- # https://webarchive.jira.com/browse/ARI-4725
  url_regex: '^https?://(?:www\.)?moma.org/.*$'
  behavior_js_template: simpleclicks.js.j2
  default_parameters:
     click_css_selector: button[data-more-results-bottom-button]
     click_until_hard_timeout: True
  request_idle_timeout_sec: 10
- # https://webarchive.jira.com/browse/ARI-4692
  url_regex: '^https?://(?:www\.)?fec.gov/data/.*$'
  behavior_js_template: fec_gov.js
  request_idle_timeout_sec: 10
- url_regex: '^https?://(?:www\.)?news\.com\.au/.*$'
  behavior_js_template: simpledo.js.j2
  default_parameters:
     sdo_css_selector: .menu-item a
     sdo_action: mouseover
     sdo_until_hard_timeout: False
  request_idle_timeout_sec: 10
- # https://webarchive.jira.com/browse/ARI-5259
  url_regex: '^https?://blog\.sina\.com\.cn/.*$'
  behavior_js_template: simpleclicks.js.j2
  default_parameters:
     click_css_selector: li.SG_pgnext a
     click_until_hard_timeout: False
  request_idle_timeout_sec: 10
- # https://webarchive.jira.com/browse/ARI-5313
  url_regex: '^https?://.*\.ky\.gov/.*$'
  behavior_js_template: mouseovers.js.j2
  default_parameters:
     mouseover_css_selector: .zz1_AgencyListingMenu_1
     mouseover_until_hard_timeout: False
  request_idle_timeout_sec: 10
- # https://webarchive.jira.com/browse/ARI-5384
  url_regex: '^https?://issuu\.com/.*$'
  behavior_js_template: simpleclicks.js.j2
  default_parameters:
     click_css_selector: button#ird3-button-next
     click_until_hard_timeout: True
  request_idle_timeout_sec: 10
- # https://webarchive.jira.com/browse/ARI-5379
  url_regex: '^https?://pm\.gc\.ca/eng/news.*$'
  behavior_js_template: pm-ca.js
- # https://webarchive.jira.com/browse/ARI-5389
  url_regex: '^https?://pitchfork\.com/.*$'
  behavior_js_template: pitchfork.js
  request_idle_timeout_sec: 10
- # https://webarchive.jira.com/browse/ARI-4960
  url_regex: '^https?://(?:www\.)?fortstjames.ca/community-events-calendar/$'
  behavior_js_template: simpleclicks.js.j2
  default_parameters:
     click_css_selector: img#navForward1
     click_until_hard_timeout: True
  request_idle_timeout_sec: 10
- # default fallback behavior
  url_regex: '^.*$'
  request_idle_timeout_sec: 10
  behavior_js_template: default.js<|MERGE_RESOLUTION|>--- conflicted
+++ resolved
@@ -66,14 +66,9 @@
   url_regex: '^https?://(?:www\.)?soundcloud.com/.*$'
   behavior_js_template: simpledo.js.j2
   default_parameters:
-<<<<<<< HEAD
-     sdo_css_selector: button.sc-button-play, button.playButton
+     sdo_css_selector: button.sc-button-play, button.playButton, .compactTrackListItem__plays
      sdo_action: click
      sdo_until_hard_timeout: False
-=======
-     click_css_selector: button.sc-button-play, button.playButton, .compactTrackListItem__plays
-     click_until_hard_timeout: False
->>>>>>> 762b65ee
   request_idle_timeout_sec: 10
 - # https://webarchive.jira.com/browse/AITFIVE-463
   url_regex: '^https?://(?:www\.)?christophercerrone.com/.*$'
