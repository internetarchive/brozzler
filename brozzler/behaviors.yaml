#
# brozzler/behaviors.yaml - behavior configuration
#
# Copyright (C) 2014-2017 Internet Archive
#
# Licensed under the Apache License, Version 2.0 (the "License");
# you may not use this file except in compliance with the License.
# You may obtain a copy of the License at
#
#     http://www.apache.org/licenses/LICENSE-2.0
#
# Unless required by applicable law or agreed to in writing, software
# distributed under the License is distributed on an "AS IS" BASIS,
# WITHOUT WARRANTIES OR CONDITIONS OF ANY KIND, either express or implied.
# See the License for the specific language governing permissions and
# limitations under the License.
#

# first matched behavior is used, so order matters here
-
  url_regex: '^https?://(?:www\.)?facebook\.com/.*$'
  behavior_js_template: facebook.js
  request_idle_timeout_sec: 30
-
  url_regex: '^https?://(?:www\.)?marquette\.edu/.*$'
  behavior_js_template: marquette_edu.js
  request_idle_timeout_sec: 10
-
  url_regex: '^https?://(?:www\.)?vimeo\.com/.*$'
  behavior_js_template: vimeo.js
  request_idle_timeout_sec: 10
-
  url_regex: '^https?://(?:www\.)?psu24.psu.edu/.*$'
  behavior_js_template: psu24.js
  request_idle_timeout_sec: 10
-
  url_regex: '^https?://(?:www\.)?instagram\.com/.*$'
  behavior_js_template: instagram.js
  request_idle_timeout_sec: 10
-
  url_regex: '^https?://(?:www\.)?huffingtonpost\.com/.*$'
  behavior_js_template: huffpostslides.js
  request_idle_timeout_sec: 10
-
  url_regex: '^https?://(?:www\.)?brooklynmuseum\.org/exhibitions/.*$'
  behavior_js_template: simpleclicks.js.j2
  default_parameters:
     click_css_selector: img.img-responsive
     click_until_hard_timeout: False
  request_idle_timeout_sec: 10
- # acalog https://webarchive.jira.com/browse/ARI-3775
  url_regex: '^https?://.*[?&]catoid=[^?]*$'
  behavior_js_template: simpleclicks.js.j2
  default_parameters:
     click_css_selector: a[onclick]
     click_until_hard_timeout: False
  request_idle_timeout_sec: 10
- # https://webarchive.jira.com/browse/ARI-5409
  url_regex: '^https?://(?:www\.)?tuebingen.de/.*$'
  behavior_js_template: simpleclicks.js.j2
  default_parameters:
     click_css_selector: a.kl
     click_until_hard_timeout: False
  request_idle_timeout_sec: 10
- # https://webarchive.jira.com/browse/ARI-3956
  url_regex: '^https?://(?:www\.)?usask.ca/.*$'
  behavior_js_template: simpleclicks.js.j2
  default_parameters:
     click_css_selector: a[id='feature-next']
     click_until_hard_timeout: False
  request_idle_timeout_sec: 10
- # https://webarchive.jira.com/browse/AITFIVE-451
  url_regex: '^https?://(?:www\.)?soundcloud.com/.*$'
  behavior_js_template: simpledo.js.j2
  default_parameters:
<<<<<<< HEAD
     sdo_css_selector: button.sc-button-play, button.playButton, .compactTrackListItem__plays
     sdo_action: click
     sdo_until_hard_timeout: False
=======
     click_css_selector: button.sc-button-play, button.playButton, div.soundItem
     click_until_hard_timeout: False
>>>>>>> 3c9eb302
  request_idle_timeout_sec: 10
- # https://webarchive.jira.com/browse/AITFIVE-463
  url_regex: '^https?://(?:www\.)?christophercerrone.com/.*$'
  behavior_js_template: simpleclicks.js.j2
  default_parameters:
     click_css_selector: button.playButton.medium
     click_until_hard_timeout: False
  request_idle_timeout_sec: 10
- # https://webarchive.jira.com/browse/ARI-4690
  url_regex: '^https?://(?:www\.)?youtube.com/.*$'
  behavior_js_template: simpleclicks.js.j2
  default_parameters:
     click_css_selector: span.load-more-text
     click_until_hard_timeout: False
  request_idle_timeout_sec: 10
- # https://webarchive.jira.com/browse/ARI-4725
  url_regex: '^https?://(?:www\.)?moma.org/.*$'
  behavior_js_template: simpleclicks.js.j2
  default_parameters:
     click_css_selector: button[data-more-results-bottom-button]
     click_until_hard_timeout: True
  request_idle_timeout_sec: 10
- # https://webarchive.jira.com/browse/ARI-4692
  url_regex: '^https?://(?:www\.)?fec.gov/data/.*$'
  behavior_js_template: fec_gov.js
  request_idle_timeout_sec: 10
- url_regex: '^https?://(?:www\.)?news\.com\.au/.*$'
  behavior_js_template: simpledo.js.j2
  default_parameters:
     sdo_css_selector: .menu-item a
     sdo_action: mouseover
     sdo_until_hard_timeout: False
  request_idle_timeout_sec: 10
- # https://webarchive.jira.com/browse/ARI-5259
  url_regex: '^https?://blog\.sina\.com\.cn/.*$'
  behavior_js_template: simpleclicks.js.j2
  default_parameters:
     click_css_selector: li.SG_pgnext a
     click_until_hard_timeout: False
  request_idle_timeout_sec: 10
- # https://webarchive.jira.com/browse/ARI-5313
  url_regex: '^https?://.*\.ky\.gov/.*$'
  behavior_js_template: mouseovers.js.j2
  default_parameters:
     mouseover_css_selector: .zz1_AgencyListingMenu_1
     mouseover_until_hard_timeout: False
  request_idle_timeout_sec: 10
- # https://webarchive.jira.com/browse/ARI-5384
  url_regex: '^https?://issuu\.com/.*$'
  behavior_js_template: simpleclicks.js.j2
  default_parameters:
     click_css_selector: button#ird3-button-next
     click_until_hard_timeout: True
  request_idle_timeout_sec: 10
- # https://webarchive.jira.com/browse/ARI-5379
  url_regex: '^https?://pm\.gc\.ca/eng/news.*$'
  behavior_js_template: pm-ca.js
- # https://webarchive.jira.com/browse/ARI-5389
  url_regex: '^https?://pitchfork\.com/.*$'
  behavior_js_template: pitchfork.js
  request_idle_timeout_sec: 10
- # https://webarchive.jira.com/browse/ARI-4960
  url_regex: '^https?://(?:www\.)?fortstjames.ca/community-events-calendar/$'
  behavior_js_template: simpleclicks.js.j2
  default_parameters:
     click_css_selector: img#navForward1
     click_until_hard_timeout: True
  request_idle_timeout_sec: 10
- # https://webarchive.jira.com/browse/ARI-5210
  url_regex: '^https?://(?:www\.)?ssab.gov/Our-Work$'
  behavior_js_template: simpleclicks.js.j2
  default_parameters:
     click_css_selector: input[type=button][value=Next]
     click_until_hard_timeout: False
  request_idle_timeout_sec: 10
- # default fallback behavior
  url_regex: '^.*$'
  request_idle_timeout_sec: 10
  behavior_js_template: default.js<|MERGE_RESOLUTION|>--- conflicted
+++ resolved
@@ -73,14 +73,9 @@
   url_regex: '^https?://(?:www\.)?soundcloud.com/.*$'
   behavior_js_template: simpledo.js.j2
   default_parameters:
-<<<<<<< HEAD
-     sdo_css_selector: button.sc-button-play, button.playButton, .compactTrackListItem__plays
+     sdo_css_selector: button.sc-button-play, button.playButton, div.soundItem
      sdo_action: click
      sdo_until_hard_timeout: False
-=======
-     click_css_selector: button.sc-button-play, button.playButton, div.soundItem
-     click_until_hard_timeout: False
->>>>>>> 3c9eb302
   request_idle_timeout_sec: 10
 - # https://webarchive.jira.com/browse/AITFIVE-463
   url_regex: '^https?://(?:www\.)?christophercerrone.com/.*$'
