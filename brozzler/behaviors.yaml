--- conflicted
+++ resolved
@@ -71,16 +71,10 @@
   request_idle_timeout_sec: 10
 - # https://webarchive.jira.com/browse/AITFIVE-451
   url_regex: '^https?://(?:www\.)?soundcloud.com/.*$'
-  behavior_js_template: simpledo.js.j2
+  behavior_js_template: simpleclicks.js.j2
   default_parameters:
-<<<<<<< HEAD
-     sdo_css_selector: button.sc-button-play, button.playButton, div.soundItem
-     sdo_action: click
-     sdo_until_hard_timeout: False
-=======
      click_css_selector: button.sc-button-play, button.playButton, div.compactTrackListItem
      click_until_hard_timeout: False
->>>>>>> 59571dad
   request_idle_timeout_sec: 10
 - # https://webarchive.jira.com/browse/AITFIVE-463
   url_regex: '^https?://(?:www\.)?christophercerrone.com/.*$'
