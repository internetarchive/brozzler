#
# brozzler/behaviors.yaml - behavior configuration
#
# Copyright (C) 2014-2017 Internet Archive
#
# Licensed under the Apache License, Version 2.0 (the "License");
# you may not use this file except in compliance with the License.
# You may obtain a copy of the License at
#
#     http://www.apache.org/licenses/LICENSE-2.0
#
# Unless required by applicable law or agreed to in writing, software
# distributed under the License is distributed on an "AS IS" BASIS,
# WITHOUT WARRANTIES OR CONDITIONS OF ANY KIND, either express or implied.
# See the License for the specific language governing permissions and
# limitations under the License.
#

# first matched behavior is used, so order matters here
-
  url_regex: '^https?://(?:www\.)?facebook\.com/.*$'
  behavior_js_template: facebook.js
  request_idle_timeout_sec: 30
-
  url_regex: '^https?://(?:www\.)?marquette\.edu/.*$'
  behavior_js_template: marquette_edu.js
  request_idle_timeout_sec: 10
-
  url_regex: '^https?://(?:www\.)?vimeo\.com/.*$'
  behavior_js_template: vimeo.js
  request_idle_timeout_sec: 10
-
  url_regex: '^https?://(?:www\.)?psu24.psu.edu/.*$'
  behavior_js_template: psu24.js
  request_idle_timeout_sec: 10
-
  url_regex: '^https?://(?:www\.)?instagram\.com/.*$'
  behavior_js_template: instagram.js
  request_idle_timeout_sec: 10
-
  url_regex: '^https?://(?:www\.)?pm\.gc\.ca/.*$'
  behavior_js_template: umbraBehavior.js.j2
  default_parameters:
    actions:
      - selector: div.teaser, li.pager__item a
- # https://webarchive.jira.com/browse/ARI-5430
  url_regex: '^https?://www\.careers\.ox\.ac\.uk/.*$'
  behavior_js_template: umbraBehavior.js.j2
  default_parameters:
    actions:
      - selector: li.breadcrumbOnPage a
        closeSelector: .exit
- # https://webarchive.jira.com/browse/ARI-5241
  url_regex: '^https?://(?:www\.)?colonialart\.org/.*$'
  behavior_js_template: simpleclicks.js.j2
  default_parameters:
     click_css_selector: img.link-overlay
     click_until_hard_timeout: False
  request_idle_timeout_sec: 10
- # https://webarchive.jira.com/browse/ARI-5389
  url_regex: '^https?://pitchfork\.com/.*$'
  behavior_js_template: umbraBehavior.js.j2
  default_parameters:
    actions:
      - selector: div.teaser, li.pager__item a
        closeSelector: .pmf-artist-modal__close-btn
-
  url_regex: '^https?://(?:www\.)?huffingtonpost\.com/.*$'
  behavior_js_template: umbraBehavior.js.j2
  default_parameters:
    actions:
      - selector: .slideshow-card__overlay
      - selector: .slideshow__next
-
  url_regex: '^https?://(?:www\.)?brooklynmuseum\.org/exhibitions/.*$'
  behavior_js_template: simpleclicks.js.j2
  default_parameters:
     click_css_selector: img.img-responsive
     click_until_hard_timeout: False
  request_idle_timeout_sec: 10
- # acalog https://webarchive.jira.com/browse/ARI-5517
  url_regex: '^https?://(?:www\.)?thejewishnews.com/.*$'
  behavior_js_template: umbraBehavior.js.j2
  default_parameters:
    actions:
      - selector: a#get_more
      - selector: a#get_more
- # acalog https://webarchive.jira.com/browse/ARI-3775
  url_regex: '^https?://.*[?&]catoid=[^?]*$'
  behavior_js_template: simpleclicks.js.j2
  default_parameters:
     click_css_selector: a[onclick]
     click_until_hard_timeout: False
  request_idle_timeout_sec: 10
<<<<<<< HEAD
- # https://webarchive.jira.com/browse/ARI-5366
  url_regex: '^https?://(?:(ici|beta)\.)radio-canada\.ca/.*$'
  behavior_js_template: simpleclicks.js.j2
  default_parameters:
     click_css_selector: .bigBtnPlay
=======
- # https://webarchive.jira.com/browse/ARI-5294
  url_regex: '^https?://citymedfordwi\.civicweb\.net/.*$'
  behavior_js_template: simpleclicks.js.j2
  default_parameters:
     click_css_selector: div.meeting-document-type-buttons button.button-small
>>>>>>> 3369bbe3
     click_until_hard_timeout: False
  request_idle_timeout_sec: 10
- # https://webarchive.jira.com/browse/ARI-5409
  url_regex: '^https?://(?:www\.)?tuebingen.de/.*$'
  behavior_js_template: simpleclicks.js.j2
  default_parameters:
     click_css_selector: a.kl
     click_until_hard_timeout: False
  request_idle_timeout_sec: 10
- # https://webarchive.jira.com/browse/ARI-3956
  url_regex: '^https?://(?:www\.)?usask.ca/.*$'
  behavior_js_template: simpleclicks.js.j2
  default_parameters:
     click_css_selector: a[id='feature-next']
     click_until_hard_timeout: False
  request_idle_timeout_sec: 10
- # https://webarchive.jira.com/browse/AITFIVE-451
  url_regex: '^https?://(?:www\.)?soundcloud.com/.*$'
  behavior_js_template: simpleclicks.js.j2
  default_parameters:
     click_css_selector: button.sc-button-play, .playButton, div.compactTrackListItem
     click_until_hard_timeout: False
  request_idle_timeout_sec: 10
- # https://webarchive.jira.com/browse/AITFIVE-463
  url_regex: '^https?://(?:www\.)?christophercerrone.com/.*$'
  behavior_js_template: simpleclicks.js.j2
  default_parameters:
     click_css_selector: button.playButton.medium
     click_until_hard_timeout: False
  request_idle_timeout_sec: 10
- # https://webarchive.jira.com/browse/ARI-4690
  url_regex: '^https?://(?:www\.)?youtube.com/.*$'
  behavior_js_template: simpleclicks.js.j2
  default_parameters:
     click_css_selector: span.load-more-text
     click_until_hard_timeout: False
  request_idle_timeout_sec: 10
- # https://webarchive.jira.com/browse/ARI-4725
  url_regex: '^https?://(?:www\.)?moma.org/.*$'
  behavior_js_template: simpleclicks.js.j2
  default_parameters:
     click_css_selector: button[data-more-results-bottom-button]
     click_until_hard_timeout: True
  request_idle_timeout_sec: 10
- # https://webarchive.jira.com/browse/ARI-4692
  url_regex: '^https?://(?:www\.)?fec.gov/data/.*$'
  behavior_js_template: fec_gov.js
  request_idle_timeout_sec: 10
- url_regex: '^https?://(?:www\.)?news\.com\.au/.*$'
  behavior_js_template: umbraBehavior.js.j2
  default_parameters:
    actions:
      - selector: .menu-item a
        do: mouseover
- url_regex: '^https?://(?:www\.)?news\.com\.au/.*$'
  behavior_js_template: mouseovers.js.j2
  default_parameters:
     sdo_css_selector: .menu-item a
     sdo_action: mouseover
     sdo_until_hard_timeout: False
  request_idle_timeout_sec: 10
- # https://webarchive.jira.com/browse/ARI-5259
  url_regex: '^https?://blog\.sina\.com\.cn/.*$'
  behavior_js_template: simpleclicks.js.j2
  default_parameters:
     click_css_selector: li.SG_pgnext a
     click_until_hard_timeout: False
  request_idle_timeout_sec: 10
- # https://webarchive.jira.com/browse/ARI-5334
  url_regex: '^https?://(?:www\.)?google\.com/search.*$'
  behavior_js_template: simpleclicks.js.j2
  default_parameters:
     click_css_selector: a#pnnext
     click_until_hard_timeout: True
  request_idle_timeout_sec: 10
- # https://webarchive.jira.com/browse/ARI-5259
  url_regex: '^https?://blog\.sina\.com\.cn/.*$'
  behavior_js_template: simpleclicks.js.j2
  default_parameters:
     click_css_selector: li.SG_pgnext a
     click_until_hard_timeout: False
  request_idle_timeout_sec: 10
- # https://webarchive.jira.com/browse/ARI-5313
  url_regex: '^https?://.*\.ky\.gov/.*$'
  behavior_js_template: mouseovers.js.j2
  default_parameters:
     mouseover_css_selector: .zz1_AgencyListingMenu_1
     mouseover_until_hard_timeout: False
  request_idle_timeout_sec: 10
- # https://webarchive.jira.com/browse/ARI-5433
  url_regex: '^https?://(?:www\.)?vermontcountrystore\.com/.*$'
  behavior_js_template: simpleclicks.js.j2
  default_parameters:
     click_css_selector: .navonetitle a
     click_until_hard_timeout: False
  request_idle_timeout_sec: 10
- # https://webarchive.jira.com/browse/ARI-5384
  url_regex: '^https?://issuu\.com/.*$'
  behavior_js_template: simpleclicks.js.j2
  default_parameters:
     click_css_selector: button#ird3-button-next
     click_until_hard_timeout: True
  request_idle_timeout_sec: 10
- # https://webarchive.jira.com/browse/ARI-5241
  url_regex: '^https?://(?:www\.)?colonialart\.org/.*$'
  behavior_js_template: simpleclicks.js.j2
  default_parameters:
     click_css_selector: img.link-overlay
     click_until_hard_timeout: False
  request_idle_timeout_sec: 10
- # https://webarchive.jira.com/browse/ARI-5389
  url_regex: '^https?://pitchfork\.com/.*$'
  behavior_js_template: pitchfork.js
- # https://webarchive.jira.com/browse/ARI-5379
  url_regex: '^https?://(?:www\.)?pm\.gc\.ca/.*$'
  behavior_js_template: pm-ca.js
  request_idle_timeout_sec: 10
- # https://webarchive.jira.com/browse/ARI-4960
  url_regex: '^https?://(?:www\.)?fortstjames.ca/community-events-calendar/$'
  behavior_js_template: simpleclicks.js.j2
  default_parameters:
     click_css_selector: img#navForward1
     click_until_hard_timeout: True
  request_idle_timeout_sec: 10
- # https://webarchive.jira.com/browse/ARI-5210
  url_regex: '^https?://(?:www\.)?ssab.gov/Our-Work$'
  behavior_js_template: simpleclicks.js.j2
  default_parameters:
     click_css_selector: input[type=button][value=Next]
     click_until_hard_timeout: False
  request_idle_timeout_sec: 10
- # default fallback behavior
  url_regex: '^.*$'
  behavior_js_template: umbraBehavior.js.j2
  default_parameters:
    actions:
      - selector: button.sc-button-play, .playButton, div.soundItem, .jwlist>a, .ytp-button<|MERGE_RESOLUTION|>--- conflicted
+++ resolved
@@ -92,19 +92,17 @@
      click_css_selector: a[onclick]
      click_until_hard_timeout: False
   request_idle_timeout_sec: 10
-<<<<<<< HEAD
 - # https://webarchive.jira.com/browse/ARI-5366
   url_regex: '^https?://(?:(ici|beta)\.)radio-canada\.ca/.*$'
   behavior_js_template: simpleclicks.js.j2
   default_parameters:
      click_css_selector: .bigBtnPlay
-=======
+     click_until_hard_timeout: False
 - # https://webarchive.jira.com/browse/ARI-5294
   url_regex: '^https?://citymedfordwi\.civicweb\.net/.*$'
   behavior_js_template: simpleclicks.js.j2
   default_parameters:
      click_css_selector: div.meeting-document-type-buttons button.button-small
->>>>>>> 3369bbe3
      click_until_hard_timeout: False
   request_idle_timeout_sec: 10
 - # https://webarchive.jira.com/browse/ARI-5409
