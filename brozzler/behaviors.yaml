--- conflicted
+++ resolved
@@ -39,7 +39,6 @@
   request_idle_timeout_sec: 10
 -
   url_regex: '^https?://(?:www\.)?pm\.gc\.ca/.*$'
-<<<<<<< HEAD
   behavior_js_template: umbraBehavior.js.j2
   default_parameters:
     actions:
@@ -51,12 +50,6 @@
     actions:
       - selector: li.breadcrumbOnPage a
         closeSelector: .exit
-=======
-  behavior_js_template: classUmbraBehavior.js.j2
-  default_parameters:
-    actions:
-      - selector: div.teaser, li.pager__item a
->>>>>>> abc39c0e
 - # https://webarchive.jira.com/browse/ARI-5389
   url_regex: '^https?://pitchfork\.com/.*$'
   behavior_js_template: umbraBehavior.js.j2
@@ -226,8 +219,4 @@
   behavior_js_template: umbraBehavior.js.j2
   default_parameters:
     actions:
-<<<<<<< HEAD
-      - selector: button.sc-button-play, button.playButton, div.soundItem
-=======
-      - selector: button.sc-button-play, .playButton, div.soundItem, .jwlist>a
->>>>>>> abc39c0e
+      - selector: button.sc-button-play, .playButton, div.soundItem, .jwlist>a