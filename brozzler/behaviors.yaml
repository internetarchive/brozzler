--- conflicted
+++ resolved
@@ -198,8 +198,4 @@
   behavior_js_template: umbraBehavior.js.j2
   default_parameters:
     actions:
-<<<<<<< HEAD
-      - selector: .sc-button-play, button.ytp-play-button, .playButton, div.soundItem, .jwlist>a
-=======
-      - selector: .sc-button-play, button.ytp-play-button, .playButton, div.soundItem, .jwlist>a, video
->>>>>>> 5b393837
+      - selector: .sc-button-play, button.ytp-play-button, .playButton, div.soundItem, .jwlist>a, video