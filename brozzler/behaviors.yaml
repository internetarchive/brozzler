#
# brozzler/behaviors.yaml - behavior configuration
#
# Copyright (C) 2014-2017 Internet Archive
#
# Licensed under the Apache License, Version 2.0 (the "License");
# you may not use this file except in compliance with the License.
# You may obtain a copy of the License at
#
#     http://www.apache.org/licenses/LICENSE-2.0
#
# Unless required by applicable law or agreed to in writing, software
# distributed under the License is distributed on an "AS IS" BASIS,
# WITHOUT WARRANTIES OR CONDITIONS OF ANY KIND, either express or implied.
# See the License for the specific language governing permissions and
# limitations under the License.
#

# first matched behavior is used, so order matters here
behaviors:
 -
   url_regex: '^https?://(?:www\.)?facebook\.com/.*$'
   behavior_js_template: facebook.js.template
   # default_parameters:
   #    parameter_username: jdoe@example.com
   #    parameter_password: abcd1234
   request_idle_timeout_sec: 30
 -
   url_regex: '^https?://(?:www\.)?marquette\.edu/.*$'
   behavior_js: marquette_edu.js
   request_idle_timeout_sec: 10
 -
   url_regex: '^https?://(?:www\.)?vimeo\.com/.*$'
   behavior_js: vimeo.js
   request_idle_timeout_sec: 10
 -
   url_regex: '^https?://(?:www\.)?psu24.psu.edu/.*$'
   behavior_js: psu24.js
   request_idle_timeout_sec: 10
 -
   url_regex: '^https?://(?:www\.)?instagram\.com/.*$'
   behavior_js: instagram.js
   request_idle_timeout_sec: 10
 -
   url_regex: '^https?://(?:www\.)?brooklynmuseum\.org/exhibitions/.*$'
   behavior_js_template: simpleclicks.js.template
   default_parameters:
      click_css_selector: img.img-responsive
   request_idle_timeout_sec: 10
 - # acalog https://webarchive.jira.com/browse/ARI-3775
   url_regex: '^https?://.*[?&]catoid=[^?]*$'
   behavior_js_template: simpleclicks.js.template
   default_parameters:
      click_css_selector: a[onclick]
   request_idle_timeout_sec: 10
 - # https://webarchive.jira.com/browse/ARI-3956
   url_regex: '^https?://(?:www\.)?usask.ca/.*$'
   behavior_js_template: simpleclicks.js.template
   default_parameters:
      click_css_selector: a[id='feature-next']
   request_idle_timeout_sec: 10
 - # https://webarchive.jira.com/browse/AITFIVE-451
   url_regex: '^https?://(?:www\.)?soundcloud.com/.*$'
   behavior_js_template: simpledo.js.template
   default_parameters:
      sdo_css_selector: button.sc-button-play, button.playButton
      sdo_action: click
   request_idle_timeout_sec: 10
 - # https://webarchive.jira.com/browse/AITFIVE-463
   url_regex: '^https?://(?:www\.)?christophercerrone.com/.*$'
   behavior_js_template: simpleclicks.js.template
   default_parameters:
      click_css_selector: button.playButton.medium
   request_idle_timeout_sec: 10
 - # https://webarchive.jira.com/browse/ARI-4690
   url_regex: '^https?://(?:www\.)?youtube.com/.*$'
   behavior_js_template: simpleclicks.js.template
   default_parameters:
      click_css_selector: span.load-more-text
   request_idle_timeout_sec: 10
 - # https://webarchive.jira.com/browse/ARI-4725
   url_regex: '^https?://(?:www\.)?moma.org/.*$'
   behavior_js_template: simpleclicks.js.template
   default_parameters:
      click_css_selector: button[data-more-results-bottom-button]
      click_until_hard_timeout: True
   request_idle_timeout_sec: 10
 - # https://webarchive.jira.com/browse/ARI-4692
   url_regex: '^https?://(?:www\.)?fec.gov/data/.*$'
   behavior_js: fec_gov.js
   request_idle_timeout_sec: 10
 - url_regex: '^https?://(?:www\.)?news\.com\.au/.*$'
   behavior_js_template: simpledo.js.template
   default_parameters:
      sdo_css_selector: .menu-item a
<<<<<<< HEAD
	  sdo_action: mouseover
=======
      sdo_action: mouseover
>>>>>>> d8618888
   request_idle_timeout_sec: 10
 - # default fallback behavior
   url_regex: '^.*$'
   request_idle_timeout_sec: 10
   behavior_js: default.js<|MERGE_RESOLUTION|>--- conflicted
+++ resolved
@@ -93,11 +93,7 @@
    behavior_js_template: simpledo.js.template
    default_parameters:
       sdo_css_selector: .menu-item a
-<<<<<<< HEAD
-	  sdo_action: mouseover
-=======
       sdo_action: mouseover
->>>>>>> d8618888
    request_idle_timeout_sec: 10
  - # default fallback behavior
    url_regex: '^.*$'
