--- conflicted
+++ resolved
@@ -1,7 +1,7 @@
 #
 # brozzler/behaviors.yaml - behavior configuration
 #
-# Copyright (C) 2014-2018 Internet Archive
+# Copyright (C) 2014-2019 Internet Archive
 #
 # Licensed under the Apache License, Version 2.0 (the "License");
 # you may not use this file except in compliance with the License.
@@ -102,20 +102,8 @@
   url_regex: '^https?://.*[?&]catoid=[^?]*$'
   behavior_js_template: umbraBehavior.js.j2
   default_parameters:
-<<<<<<< HEAD
-     click_css_selector: a[onclick]
-     click_until_hard_timeout: False
-  request_idle_timeout_sec: 10
-- # https://webarchive.jira.com/browse/ARI-5366
-  url_regex: '^https?://(?:(ici|beta)\.)radio-canada\.ca/.*$'
-  behavior_js_template: simpleclicks.js.j2
-  default_parameters:
-     click_css_selector: .bigBtnPlay
-     click_until_hard_timeout: False
-=======
     actions:
       - selector: a[onclick]
->>>>>>> 9001156b
 - # https://webarchive.jira.com/browse/ARI-5294
   url_regex: '^https?://citymedfordwi\.civicweb\.net/.*$'
   behavior_js_template: umbraBehavior.js.j2
@@ -150,11 +138,6 @@
   url_regex: '^https?://(?:www\.)?youtube.com/.*$'
   behavior_js_template: umbraBehavior.js.j2
   default_parameters:
-<<<<<<< HEAD
-     click_css_selector: span.load-more-text
-     click_until_hard_timeout: False
-  request_idle_timeout_sec: 10
-=======
     actions:
       - selector: span.load-more-text
 - # https://webarchive.jira.com/browse/ARI-5453
@@ -163,7 +146,6 @@
   default_parameters:
     actions:
       - selector: .ddm1repeaterButtonlabel
->>>>>>> 9001156b
 - # https://webarchive.jira.com/browse/ARI-4725
   url_regex: '^https?://(?:www\.)?moma.org/.*$'
   behavior_js_template: umbraBehavior.js.j2
@@ -184,48 +166,15 @@
   url_regex: '^https?://blog\.sina\.com\.cn/.*$'
   behavior_js_template: umbraBehavior.js.j2
   default_parameters:
-<<<<<<< HEAD
-     click_css_selector: li.SG_pgnext a
-     click_until_hard_timeout: False
-  request_idle_timeout_sec: 10
-- # https://webarchive.jira.com/browse/ARI-5334
-  url_regex: '^https?://(?:www\.)?google\.com/search.*$'
-  behavior_js_template: simpleclicks.js.j2
-  default_parameters:
-     click_css_selector: a#pnnext
-     click_until_hard_timeout: True
-  request_idle_timeout_sec: 10
-- # https://webarchive.jira.com/browse/ARI-5259
-  url_regex: '^https?://blog\.sina\.com\.cn/.*$'
-  behavior_js_template: simpleclicks.js.j2
-  default_parameters:
-     click_css_selector: li.SG_pgnext a
-     click_until_hard_timeout: False
-  request_idle_timeout_sec: 10
-=======
     actions:
       - selector: li.SG_pgnext a
->>>>>>> 9001156b
 - # https://webarchive.jira.com/browse/ARI-5313
   url_regex: '^https?://.*\.ky\.gov/.*$'
   behavior_js_template: umbraBehavior.js.j2
   default_parameters:
-<<<<<<< HEAD
-     mouseover_css_selector: .zz1_AgencyListingMenu_1
-     mouseover_until_hard_timeout: False
-  request_idle_timeout_sec: 10
-- # https://webarchive.jira.com/browse/ARI-5433
-  url_regex: '^https?://(?:www\.)?vermontcountrystore\.com/.*$'
-  behavior_js_template: simpleclicks.js.j2
-  default_parameters:
-     click_css_selector: .navonetitle a
-     click_until_hard_timeout: False
-  request_idle_timeout_sec: 10
-=======
     actions:
       - selector: .zz1_AgencyListingMenu_1
         do: mouseover
->>>>>>> 9001156b
 - # https://webarchive.jira.com/browse/ARI-5384
   url_regex: '^https?://issuu\.com/.*$'
   behavior_js_template: umbraBehavior.js.j2
@@ -242,21 +191,8 @@
   url_regex: '^https?://(?:www\.)?fortstjames.ca/community-events-calendar/$'
   behavior_js_template: umbraBehavior.js.j2
   default_parameters:
-<<<<<<< HEAD
-     click_css_selector: img#navForward1
-     click_until_hard_timeout: True
-  request_idle_timeout_sec: 10
-- # https://webarchive.jira.com/browse/ARI-5210
-  url_regex: '^https?://(?:www\.)?ssab.gov/Our-Work$'
-  behavior_js_template: simpleclicks.js.j2
-  default_parameters:
-     click_css_selector: input[type=button][value=Next]
-     click_until_hard_timeout: False
-  request_idle_timeout_sec: 10
-=======
     actions:
       - selector: img#navForward1
->>>>>>> 9001156b
 - # default fallback behavior
   url_regex: '^.*$'
   behavior_js_template: umbraBehavior.js.j2
