--- conflicted
+++ resolved
@@ -1,11 +1,7 @@
 #
 # brozzler/behaviors.yaml - behavior configuration
 #
-<<<<<<< HEAD
-# Copyright (C) 2014-2017 Internet Archive
-=======
 # Copyright (C) 2014-2018 Internet Archive
->>>>>>> 2f3f2588
 #
 # Licensed under the Apache License, Version 2.0 (the "License");
 # you may not use this file except in compliance with the License.
@@ -47,7 +43,6 @@
   default_parameters:
     actions:
       - selector: div.teaser, li.pager__item a
-<<<<<<< HEAD
 - # https://webarchive.jira.com/browse/ARI-5430
   url_regex: '^https?://www\.careers\.ox\.ac\.uk/.*$'
   behavior_js_template: umbraBehavior.js.j2
@@ -61,7 +56,11 @@
   default_parameters:
      click_css_selector: img.link-overlay
      click_until_hard_timeout: False
-=======
+  request_idle_timeout_sec: 10
+-
+  url_regex: '^https?://(?:www\.)?huffingtonpost\.com/.*$'
+  behavior_js_template: huffpostslides.js
+  request_idle_timeout_sec: 10
 - # https://webarchive.jira.com/browse/ARI-5389
   url_regex: '^https?://pitchfork\.com/.*$'
   behavior_js_template: umbraBehavior.js.j2
@@ -69,25 +68,6 @@
     actions:
       - selector: div.teaser, li.pager__item a
         closeSelector: .pmf-artist-modal__close-btn
--
-  url_regex: '^https?://(?:www\.)?huffingtonpost\.com/.*$'
-  behavior_js_template: huffpostslides.js
->>>>>>> 2f3f2588
-  request_idle_timeout_sec: 10
-- # https://webarchive.jira.com/browse/ARI-5389
-  url_regex: '^https?://pitchfork\.com/.*$'
-  behavior_js_template: umbraBehavior.js.j2
-  default_parameters:
-    actions:
-      - selector: div.teaser, li.pager__item a
-        closeSelector: .pmf-artist-modal__close-btn
--
-  url_regex: '^https?://(?:www\.)?huffingtonpost\.com/.*$'
-  behavior_js_template: umbraBehavior.js.j2
-  default_parameters:
-    actions:
-      - selector: .slideshow-card__overlay
-      - selector: .slideshow__next
 -
   url_regex: '^https?://(?:www\.)?brooklynmuseum\.org/exhibitions/.*$'
   behavior_js_template: simpleclicks.js.j2
@@ -170,18 +150,10 @@
   request_idle_timeout_sec: 10
 - url_regex: '^https?://(?:www\.)?news\.com\.au/.*$'
   behavior_js_template: umbraBehavior.js.j2
-<<<<<<< HEAD
   default_parameters:
     actions:
       - selector: .menu-item a
         do: mouseover
-- url_regex: '^https?://(?:www\.)?news\.com\.au/.*$'
-  behavior_js_template: mouseovers.js.j2
-  default_parameters:
-     sdo_css_selector: .menu-item a
-     sdo_action: mouseover
-     sdo_until_hard_timeout: False
-  request_idle_timeout_sec: 10
 - # https://webarchive.jira.com/browse/ARI-5259
   url_regex: '^https?://blog\.sina\.com\.cn/.*$'
   behavior_js_template: simpleclicks.js.j2
@@ -196,12 +168,6 @@
      click_css_selector: a#pnnext
      click_until_hard_timeout: True
   request_idle_timeout_sec: 10
-=======
-  default_parameters:
-    actions:
-      - selector: .menu-item a
-        do: mouseover
->>>>>>> 2f3f2588
 - # https://webarchive.jira.com/browse/ARI-5259
   url_regex: '^https?://blog\.sina\.com\.cn/.*$'
   behavior_js_template: simpleclicks.js.j2
@@ -256,8 +222,4 @@
   behavior_js_template: umbraBehavior.js.j2
   default_parameters:
     actions:
-<<<<<<< HEAD
-      - selector: button.sc-button-play, .playButton, div.soundItem, .jwlist>a, .ytp-button
-=======
-      - selector: button.sc-button-play, .playButton, div.soundItem, .jwlist>a
->>>>>>> 2f3f2588
+      - selector: button.sc-button-play, .playButton, div.soundItem, .jwlist>a