#
# brozzler/behaviors.yaml - behavior configuration
#
# Copyright (C) 2014-2018 Internet Archive
#
# Licensed under the Apache License, Version 2.0 (the "License");
# you may not use this file except in compliance with the License.
# You may obtain a copy of the License at
#
#     http://www.apache.org/licenses/LICENSE-2.0
#
# Unless required by applicable law or agreed to in writing, software
# distributed under the License is distributed on an "AS IS" BASIS,
# WITHOUT WARRANTIES OR CONDITIONS OF ANY KIND, either express or implied.
# See the License for the specific language governing permissions and
# limitations under the License.
#

# first matched behavior is used, so order matters here
-
  url_regex: '^https?://(?:www\.)?facebook\.com/.*$'
  behavior_js_template: facebook.js
  request_idle_timeout_sec: 30
-
  url_regex: '^https?://(?:www\.)?instagram\.com/.*$'
  behavior_js_template: umbraBehavior.js.j2
  default_parameters:
    actions:
      - selector: a.coreSpriteDismissLarge
<<<<<<< HEAD
      - selector: div._9AhH0
=======
      - selector: a>div[role='button']
>>>>>>> 89e54fd2
        firstMatchOnly: true
      - selector: a.coreSpriteRightPaginationArrow
        repeatSameElement: true
-
  url_regex: '^https?://(?:event\.)?crowdcompass\.com/.*$'
  behavior_js_template: umbraBehavior.js.j2
  default_parameters:
    actions:
      - selector: li.ember-view a
-
  url_regex: '^https?://americaspresidents\.si\.edu/gallery.*$'
  behavior_js_template: umbraBehavior.js.j2
  default_parameters:
    interval: 2500
    actions:
      - selector: div.see-more
        firstMatchOnly: true
      - selector: li.next
        repeatSameElement: true
-
  url_regex: '^https?://(?:www\.)?marquette\.edu/.*$'
  behavior_js_template: marquette_edu.js
  request_idle_timeout_sec: 10
-
  url_regex: '^https?://(?:www\.)?vimeo\.com/.*$'
  behavior_js_template: vimeo.js
  request_idle_timeout_sec: 10
-
  url_regex: '^https?://(?:www\.)?psu24.psu.edu/.*$'
  behavior_js_template: psu24.js
  request_idle_timeout_sec: 10
-
  url_regex: '^https?://(?:www\.)?pm\.gc\.ca/.*$'
  behavior_js_template: umbraBehavior.js.j2
  default_parameters:
    actions:
      - selector: div.teaser, li.pager__item a
    behavior_timeout_sec: 1800
- # https://webarchive.jira.com/browse/ARI-5389
  url_regex: '^https?://pitchfork\.com/.*$'
  behavior_js_template: umbraBehavior.js.j2
  default_parameters:
    actions:
      - selector: li.breadcrumbOnPage a
        closeSelector: .exit
- # https://webarchive.jira.com/browse/ARI-5241
  url_regex: '^https?://(?:www\.)?colonialart\.org/.*$'
  behavior_js_template: simpleclicks.js.j2
  default_parameters:
     click_css_selector: img.link-overlay
     click_until_hard_timeout: False
  request_idle_timeout_sec: 10
-
  url_regex: '^https?://(?:www\.)?huffingtonpost\.com/.*$'
  behavior_js_template: huffpostslides.js
  request_idle_timeout_sec: 10
- # https://webarchive.jira.com/browse/ARI-5389
  url_regex: '^https?://pitchfork\.com/.*$'
  behavior_js_template: umbraBehavior.js.j2
  default_parameters:
    actions:
      - selector: div.teaser, li.pager__item a
        closeSelector: .pmf-artist-modal__close-btn
-
  url_regex: '^https?://(?:www\.)?brooklynmuseum\.org/exhibitions/.*$'
  behavior_js_template: simpleclicks.js.j2
  default_parameters:
     click_css_selector: img.img-responsive
     click_until_hard_timeout: False
  request_idle_timeout_sec: 10
- # https://webarchive.jira.com/browse/ARI-5517
  url_regex: '^https?://(?:www\.)?thejewishnews.com/.*$'
  behavior_js_template: umbraBehavior.js.j2
  default_parameters:
    actions:
      - selector: a#get_more
- # acalog https://webarchive.jira.com/browse/ARI-3775
  url_regex: '^https?://.*[?&]catoid=[^?]*$'
  behavior_js_template: simpleclicks.js.j2
  default_parameters:
     click_css_selector: a[onclick]
     click_until_hard_timeout: False
  request_idle_timeout_sec: 10
- # https://webarchive.jira.com/browse/ARI-5366
  url_regex: '^https?://(?:(ici|beta)\.)radio-canada\.ca/.*$'
  behavior_js_template: simpleclicks.js.j2
  default_parameters:
     click_css_selector: .bigBtnPlay
     click_until_hard_timeout: False
- # https://webarchive.jira.com/browse/ARI-5294
  url_regex: '^https?://citymedfordwi\.civicweb\.net/.*$'
  behavior_js_template: umbraBehavior.js.j2
  default_parameters:
    actions:
      - selector: div.meeting-document-type-buttons button.button-small
- # https://webarchive.jira.com/browse/ARI-5409
  url_regex: '^https?://(?:www\.)?tuebingen.de/.*$'
  behavior_js_template: simpleclicks.js.j2
  default_parameters:
     click_css_selector: a.kl
     click_until_hard_timeout: False
  request_idle_timeout_sec: 10
- # https://webarchive.jira.com/browse/ARI-3956
  url_regex: '^https?://(?:www\.)?usask.ca/.*$'
  behavior_js_template: simpleclicks.js.j2
  default_parameters:
     click_css_selector: a[id='feature-next']
     click_until_hard_timeout: False
  request_idle_timeout_sec: 10
- # https://webarchive.jira.com/browse/AITFIVE-451
  url_regex: '^https?://(?:www\.)?soundcloud.com/.*$'
  behavior_js_template: simpleclicks.js.j2
  default_parameters:
     click_css_selector: button.sc-button-play, .playButton, div.compactTrackListItem
     click_until_hard_timeout: False
  request_idle_timeout_sec: 10
- # https://webarchive.jira.com/browse/AITFIVE-463
  url_regex: '^https?://(?:www\.)?christophercerrone.com/.*$'
  behavior_js_template: simpleclicks.js.j2
  default_parameters:
     click_css_selector: button.playButton.medium
     click_until_hard_timeout: False
  request_idle_timeout_sec: 10
- # https://webarchive.jira.com/browse/ARI-4690
  url_regex: '^https?://(?:www\.)?youtube.com/.*$'
  behavior_js_template: simpleclicks.js.j2
  default_parameters:
     click_css_selector: span.load-more-text
     click_until_hard_timeout: False
  request_idle_timeout_sec: 10
- # https://webarchive.jira.com/browse/ARI-4725
  url_regex: '^https?://(?:www\.)?moma.org/.*$'
  behavior_js_template: simpleclicks.js.j2
  default_parameters:
     click_css_selector: button[data-more-results-bottom-button]
     click_until_hard_timeout: True
  request_idle_timeout_sec: 10
- # https://webarchive.jira.com/browse/ARI-4692
  url_regex: '^https?://(?:www\.)?fec.gov/data/.*$'
  behavior_js_template: fec_gov.js
  request_idle_timeout_sec: 10
- url_regex: '^https?://(?:www\.)?news\.com\.au/.*$'
  behavior_js_template: umbraBehavior.js.j2
  default_parameters:
    actions:
      - selector: .menu-item a
        do: mouseover
- # https://webarchive.jira.com/browse/ARI-5259
  url_regex: '^https?://blog\.sina\.com\.cn/.*$'
  behavior_js_template: simpleclicks.js.j2
  default_parameters:
     click_css_selector: li.SG_pgnext a
     click_until_hard_timeout: False
  request_idle_timeout_sec: 10
- # https://webarchive.jira.com/browse/ARI-5334
  url_regex: '^https?://(?:www\.)?google\.com/search.*$'
  behavior_js_template: simpleclicks.js.j2
  default_parameters:
     click_css_selector: a#pnnext
     click_until_hard_timeout: True
  request_idle_timeout_sec: 10
- # https://webarchive.jira.com/browse/ARI-5259
  url_regex: '^https?://blog\.sina\.com\.cn/.*$'
  behavior_js_template: simpleclicks.js.j2
  default_parameters:
     click_css_selector: li.SG_pgnext a
     click_until_hard_timeout: False
  request_idle_timeout_sec: 10
- # https://webarchive.jira.com/browse/ARI-5313
  url_regex: '^https?://.*\.ky\.gov/.*$'
  behavior_js_template: mouseovers.js.j2
  default_parameters:
     mouseover_css_selector: .zz1_AgencyListingMenu_1
     mouseover_until_hard_timeout: False
  request_idle_timeout_sec: 10
- # https://webarchive.jira.com/browse/ARI-5433
  url_regex: '^https?://(?:www\.)?vermontcountrystore\.com/.*$'
  behavior_js_template: simpleclicks.js.j2
  default_parameters:
     click_css_selector: .navonetitle a
     click_until_hard_timeout: False
  request_idle_timeout_sec: 10
- # https://webarchive.jira.com/browse/ARI-5384
  url_regex: '^https?://issuu\.com/.*$'
  behavior_js_template: simpleclicks.js.j2
  default_parameters:
     click_css_selector: button#ird3-button-next
     click_until_hard_timeout: True
  request_idle_timeout_sec: 10
- # https://webarchive.jira.com/browse/ARI-5241
  url_regex: '^https?://(?:www\.)?colonialart\.org/.*$'
  behavior_js_template: simpleclicks.js.j2
  default_parameters:
     click_css_selector: img.link-overlay
     click_until_hard_timeout: False
  request_idle_timeout_sec: 10
- # https://webarchive.jira.com/browse/ARI-4960
  url_regex: '^https?://(?:www\.)?fortstjames.ca/community-events-calendar/$'
  behavior_js_template: simpleclicks.js.j2
  default_parameters:
     click_css_selector: img#navForward1
     click_until_hard_timeout: True
  request_idle_timeout_sec: 10
- # https://webarchive.jira.com/browse/ARI-5210
  url_regex: '^https?://(?:www\.)?ssab.gov/Our-Work$'
  behavior_js_template: simpleclicks.js.j2
  default_parameters:
     click_css_selector: input[type=button][value=Next]
     click_until_hard_timeout: False
  request_idle_timeout_sec: 10
- # default fallback behavior
  url_regex: '^.*$'
  behavior_js_template: umbraBehavior.js.j2
  default_parameters:
    actions:
      - selector: button.sc-button-play, .playButton, div.soundItem, .jwlist>a, button.js-display-this-media<|MERGE_RESOLUTION|>--- conflicted
+++ resolved
@@ -27,11 +27,7 @@
   default_parameters:
     actions:
       - selector: a.coreSpriteDismissLarge
-<<<<<<< HEAD
-      - selector: div._9AhH0
-=======
       - selector: a>div[role='button']
->>>>>>> 89e54fd2
         firstMatchOnly: true
       - selector: a.coreSpriteRightPaginationArrow
         repeatSameElement: true
