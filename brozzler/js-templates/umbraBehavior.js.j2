/*
 * brozzler/js-templates/umbrabehavior.js.j2 - an umbra/brozzler behavior class
 *
 * Copyright (C) 2017-2019 Internet Archive
 *
 * Licensed under the Apache License, Version 2.0 (the "License");
 * you may not use this file except in compliance with the License.
 * You may obtain a copy of the License at
 *
 *     http://www.apache.org/licenses/LICENSE-2.0
 *
 * Unless required by applicable law or agreed to in writing, software
 * distributed under the License is distributed on an "AS IS" BASIS,
 * WITHOUT WARRANTIES OR CONDITIONS OF ANY KIND, either express or implied.
 * See the License for the specific language governing permissions and
 * limitations under the License.
 */


class UmbraBehavior {

    constructor(actions) {
        this.IDLE_TIMEOUT_SEC = 10;
        this.actions = actions;
        this.alreadyDone = [];
        this.idleSince = null;
        this.intervalId = null;
        this.intervalTimeMs = {{interval or 300}};
        this.index = 0;
    }

    simpleIntervalFunc() {
        // should match older default and simpleclicks behavior, and more
        var k = this.index;
        var selector = this.actions[k].selector;
        var repeatSameElement = this.actions[k].repeatSameElement ? this.actions[k].repeatSameElement : false;
        var limit = this.actions[k].limit ? this.actions[k].limit : false;
        var action = this.actions[k].do ? this.actions[k].do : 'click';
        var closeSelector = this.actions[k].closeSelector ? this.actions[k].closeSelector : null;
        var didSomething = false;
        var somethingLeftAbove = false;
        var somethingLeftBelow = false;

        var documents = [];
        documents[0] = document;

        var iframes = document.querySelectorAll("iframe");
        var iframesLength = iframes.length;
        for (var i = 0; i < iframesLength; i++) {
            try {
                documents.push(iframes[i].contentWindow.document);
            } catch (e) {
                // it'd be too much logging because this is common:
                // SecurityError: Blocked a frame with origin "..." from accessing a cross-origin frame
                // console.log("exception looking at iframe" + iframes[i] + ": " + e);
            }
        }

        var documentsLength = documents.length;
        for (var j = 0; j < documentsLength; j++) {
            if (closeSelector) {
                var closeTargets = documents[j].querySelectorAll(closeSelector);
                for (var i = 0; i < closeTargets.length; i++) {
                    if (this.isVisible(closeTargets[i])) {
                        closeTargets[i].click();
                        didSomething = true;
                        break;
                    }
                }
            }

            var doTargets = documents[j].querySelectorAll(selector);

            var repeats = doTargets.length;
            if (limit && limit < repeats) {
                repeats = limit;
            }

            if (!(repeats > 0)) {
                continue;
            }

            for ( var i = 0; i < repeats; i++) {
                if (!repeatSameElement && this.alreadyDone.indexOf(doTargets[i]) > -1) {
                    continue;
                }
                if (!this.isVisible(doTargets[i])) {
                    continue;
                }
                var where = this.aboveBelowOrOnScreen(doTargets[i]);
                if (where == 0) {
                    this.doTarget(doTargets[i], action);
                    didSomething = true;
                    break;
                } else if (where > 0) {
                    somethingLeftBelow = true;
                } else if (where < 0) {
                    somethingLeftAbove = true;
                }
            }

            if (didSomething && limit && limit === i+1) {
<<<<<<< HEAD
                nextAction();
=======
                this.nextAction();
>>>>>>> ddf19121
                break;
            }
        }

        if (!didSomething) {
            if (somethingLeftAbove) {
                window.scrollBy(0, -500);
                this.idleSince = null;
            } else if (somethingLeftBelow || ( (window.scrollY + window.innerHeight) < document.documentElement.scrollHeight)) {
                window.scrollBy(0, 200);
                this.idleSince = null;
            } else if (this.idleSince == null) {
                this.idleSince = Date.now();
            }
        }

        if (!this.idleSince) {
            this.idleSince = Date.now();
        } else {
            var idleTimeMs = Date.now() - this.idleSince;
            if ((idleTimeMs / 1000) > (this.IDLE_TIMEOUT_SEC - 1) && (this.index < (this.actions.length - 1))) {
<<<<<<< HEAD
                nextAction();
=======
                this.nextAction();
>>>>>>> ddf19121
            }
        }
    }

    aboveBelowOrOnScreen(elem) {
        var eTop = elem.getBoundingClientRect().top;
        if (eTop < window.scrollY) {
            return -1; // above
        } else if (eTop > window.scrollY + window.innerHeight) {
            return 1; // below
        } else {
            return 0; // on screen
        }
    }

    isVisible(elem) {
        return elem && !!(elem.offsetWidth || elem.offsetHeight || elem.getClientRects().length);
    }

    doTarget(target, action) {
        // console.log("doing " + action + target.outerHTML);
        // do mouse over event on target
        // since some urls are requsted only on
        // this event - see
        // https://webarchive.jira.com/browse/AITFIVE-451
        var mouseOverEvent = document.createEvent("Events");
        mouseOverEvent.initEvent("mouseover", true, false);
        target.dispatchEvent(mouseOverEvent);

        if (action == "click") {
            target.click();
        } // add new do's here!

        this.alreadyDone.push(target);
        this.idleSince = null;
    }

    nextAction() {
        console.log("ready for next action");
        this.index += 1;
        this.idleSince = null;
        window.scroll(0,0);
    }

    start() {
        var that = this;
        this.intervalId = setInterval(function() {
            that.simpleIntervalFunc()
        }, this.intervalTimeMs);
    }

    isFinished() {
        if (this.idleSince != null) {
            var idleTimeMs = Date.now() - this.idleSince;
            if (idleTimeMs / 1000 > this.IDLE_TIMEOUT_SEC) {
                clearInterval(this.intervalId);
                return true;
            }
        }
        return false;
    }
}

var umbraBehavior = new UmbraBehavior( {{actions|json}} );

// Called from outside of this script.
var umbraBehaviorFinished = function() {
    return umbraBehavior.isFinished();
};

umbraBehavior.start();<|MERGE_RESOLUTION|>--- conflicted
+++ resolved
@@ -100,11 +100,7 @@
             }
 
             if (didSomething && limit && limit === i+1) {
-<<<<<<< HEAD
-                nextAction();
-=======
                 this.nextAction();
->>>>>>> ddf19121
                 break;
             }
         }
@@ -126,11 +122,7 @@
         } else {
             var idleTimeMs = Date.now() - this.idleSince;
             if ((idleTimeMs / 1000) > (this.IDLE_TIMEOUT_SEC - 1) && (this.index < (this.actions.length - 1))) {
-<<<<<<< HEAD
-                nextAction();
-=======
                 this.nextAction();
->>>>>>> ddf19121
             }
         }
     }
