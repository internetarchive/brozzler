--- conflicted
+++ resolved
@@ -109,10 +109,7 @@
                     somethingLeftAbove = true;
                 }
             }
-<<<<<<< HEAD
-=======
-        }
->>>>>>> 4f9b6a8f
+        }
 
         if (!didSomething) {
             if (somethingLeftAbove) {
