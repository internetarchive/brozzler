--- conflicted
+++ resolved
@@ -24,11 +24,8 @@
     intervalId : null,
     state : null,
 
-<<<<<<< HEAD
-=======
     //actions : [{'selector': 'div.teaser, li.pager__item a'}],
     //actions : [{'selector': '.slideshow-card__overlay'}, {'selector': '.slideshow__next'}],
->>>>>>> 06969cc2
     actions : {{actions|json}},
     k : 0,
 
