"""
brozzler/__init__.py - __init__.py for brozzler package, contains some common
code

Copyright (C) 2014-2016 Internet Archive

Licensed under the Apache License, Version 2.0 (the "License");
you may not use this file except in compliance with the License.
You may obtain a copy of the License at

    http://www.apache.org/licenses/LICENSE-2.0

Unless required by applicable law or agreed to in writing, software
distributed under the License is distributed on an "AS IS" BASIS,
WITHOUT WARRANTIES OR CONDITIONS OF ANY KIND, either express or implied.
See the License for the specific language governing permissions and
limitations under the License.
"""

from pkg_resources import get_distribution as _get_distribution
__version__ = _get_distribution('brozzler').version

class ShutdownRequested(Exception):
    pass

class NothingToClaim(Exception):
    pass

class CrawlJobStopped(Exception):
    pass

class ReachedLimit(Exception):
    def __init__(self, http_error=None, warcprox_meta=None, http_payload=None):
        import json
        if http_error:
            if "warcprox-meta" in http_error.headers:
                self.warcprox_meta = json.loads(
                        http_error.headers["warcprox-meta"])
            else:
                self.warcprox_meta = None
            self.http_payload = http_error.read()
        elif warcprox_meta:
            self.warcprox_meta = warcprox_meta
            self.http_payload = http_payload

    def __repr__(self):
        return "ReachedLimit(warcprox_meta=%s,http_payload=%s)" % (
                repr(self.warcprox_meta), repr(self.http_payload))

    def __str__(self):
        return self.__repr__()

class BaseDictable:
    def to_dict(self):
        d = dict(vars(self))
        for k in vars(self):
            if k.startswith("_") or d[k] is None:
                del d[k]
        return d

    def to_json(self):
        return json.dumps(self.to_dict(), separators=(',', ':'))

    def __repr__(self):
        return "{}(**{})".format(self.__class__.__name__, self.to_dict())

def fixup(url):
    '''
    Does rudimentary canonicalization, such as converting IDN to punycode.
    '''
    import surt
    hurl = surt.handyurl.parse(url)
    # handyurl.parse() already lowercases the scheme via urlsplit
    if hurl.host:
        hurl.host = hurl.host.encode('idna').decode('ascii').lower()
    return hurl.getURLString()

# logging level more fine-grained than logging.DEBUG==10
TRACE = 5

_behaviors = None
def behaviors():
    import os, yaml, string
    global _behaviors
    if _behaviors is None:
        behaviors_yaml = os.path.join(
                os.path.dirname(__file__), 'behaviors.yaml')
        with open(behaviors_yaml) as fin:
<<<<<<< HEAD
            conf = yaml.load(fin)
        _behaviors = conf['behaviors']

        for behavior in _behaviors:
            if 'behavior_js' in behavior:
                behavior_js = os.path.join(
                        os.path.dirname(__file__), 'behaviors.d',
                        behavior['behavior_js'])
                with open(behavior_js, encoding='utf-8') as fin:
                    behavior['script'] = fin.read()
            elif 'behavior_js_template' in behavior:
                behavior_js_template = os.path.join(
                        os.path.dirname(__file__), 'behaviors.d',
                        behavior['behavior_js_template'])
                with open(behavior_js_template, encoding='utf-8') as fin:
                    behavior['template'] = string.Template(fin.read())

=======
            _behaviors = yaml.load(fin)
>>>>>>> c90c7337
    return _behaviors

def behavior_script(url, template_parameters=None):
    '''
    Returns the javascript behavior string populated with template_parameters.
    '''
    import re, logging
    for behavior in behaviors():
        if re.match(behavior['url_regex'], url):
<<<<<<< HEAD
            if 'behavior_js' in behavior:
                logging.info(
                        'using behavior %s for %s',
                        behavior['behavior_js'], url)
                return behavior['script']
            elif 'behavior_js_template' in behavior:
                parameters = dict()
                if 'default_parameters' in behavior:
                    parameters.update(behavior['default_parameters'])
                if template_parameters:
                    parameters.update(template_parameters)
                script = behavior['template'].safe_substitute(parameters)
                logging.info(
                        'using template=%s populated with parameters=%s for %s',
                        repr(behavior['behavior_js_template']), parameters, url)
                return script
=======
            parameters = dict()
            if 'default_parameters' in behavior:
                parameters.update(behavior['default_parameters'])
            if template_parameters:
                parameters.update(template_parameters)
            template = jinja2_environment().get_template(
                    behavior['behavior_js_template'])
            script = template.render(parameters)
            logging.info(
                    'using template=%s populated with parameters=%s for %s',
                    repr(behavior['behavior_js_template']), parameters, url)
            return script
>>>>>>> c90c7337
    return None

def thread_raise(thread, exctype):
    '''
    Raises the exception exctype in the thread.

    Adapted from http://tomerfiliba.com/recipes/Thread2/ which explains:
    "The exception will be raised only when executing python bytecode. If your
    thread calls a native/built-in blocking function, the exception will be
    raised only when execution returns to the python code."
    '''
    import ctypes, inspect, threading
    if not thread.is_alive():
        raise threading.ThreadError('thread %s is not running' % thread)
    if not inspect.isclass(exctype):
        raise TypeError(
                'cannot raise %s, only exception types can be raised (not '
                'instances)' % exc_type)
    res = ctypes.pythonapi.PyThreadState_SetAsyncExc(
            ctypes.c_long(thread.ident), ctypes.py_object(exctype))
    if res == 0:
        raise ValueError('invalid thread id? thread.ident=%s' % thread.ident)
    elif res != 1:
        # if it returns a number greater than one, you're in trouble,
        # and you should call it again with exc=NULL to revert the effect
        ctypes.pythonapi.PyThreadState_SetAsyncExc(thread.ident, 0)
        raise SystemError('PyThreadState_SetAsyncExc failed')

def sleep(duration):
    '''
    Sleeps for duration seconds in increments of 0.5 seconds.

    Use this so that the sleep can be interrupted by thread_raise().
    '''
    import time
    start = time.time()
    while True:
        elapsed = time.time() - start
        if elapsed >= duration:
            break
        time.sleep(min(duration - elapsed, 0.5))

<<<<<<< HEAD
=======
_jinja2_env = None
def jinja2_environment():
    global _jinja2_env
    if not _jinja2_env:
        import jinja2, json
        _jinja2_env = jinja2.Environment(
                loader=jinja2.PackageLoader('brozzler', 'js-templates'))
        _jinja2_env.filters['json'] = json.dumps
    return _jinja2_env

>>>>>>> c90c7337
from brozzler.site import Page, Site
from brozzler.worker import BrozzlerWorker
from brozzler.robots import is_permitted_by_robots
from brozzler.frontier import RethinkDbFrontier
from brozzler.browser import Browser, BrowserPool, BrowsingException
from brozzler.job import new_job, new_site, Job
from brozzler.cli import suggest_default_chrome_exe
<|MERGE_RESOLUTION|>--- conflicted
+++ resolved
@@ -86,27 +86,7 @@
         behaviors_yaml = os.path.join(
                 os.path.dirname(__file__), 'behaviors.yaml')
         with open(behaviors_yaml) as fin:
-<<<<<<< HEAD
-            conf = yaml.load(fin)
-        _behaviors = conf['behaviors']
-
-        for behavior in _behaviors:
-            if 'behavior_js' in behavior:
-                behavior_js = os.path.join(
-                        os.path.dirname(__file__), 'behaviors.d',
-                        behavior['behavior_js'])
-                with open(behavior_js, encoding='utf-8') as fin:
-                    behavior['script'] = fin.read()
-            elif 'behavior_js_template' in behavior:
-                behavior_js_template = os.path.join(
-                        os.path.dirname(__file__), 'behaviors.d',
-                        behavior['behavior_js_template'])
-                with open(behavior_js_template, encoding='utf-8') as fin:
-                    behavior['template'] = string.Template(fin.read())
-
-=======
             _behaviors = yaml.load(fin)
->>>>>>> c90c7337
     return _behaviors
 
 def behavior_script(url, template_parameters=None):
@@ -116,24 +96,6 @@
     import re, logging
     for behavior in behaviors():
         if re.match(behavior['url_regex'], url):
-<<<<<<< HEAD
-            if 'behavior_js' in behavior:
-                logging.info(
-                        'using behavior %s for %s',
-                        behavior['behavior_js'], url)
-                return behavior['script']
-            elif 'behavior_js_template' in behavior:
-                parameters = dict()
-                if 'default_parameters' in behavior:
-                    parameters.update(behavior['default_parameters'])
-                if template_parameters:
-                    parameters.update(template_parameters)
-                script = behavior['template'].safe_substitute(parameters)
-                logging.info(
-                        'using template=%s populated with parameters=%s for %s',
-                        repr(behavior['behavior_js_template']), parameters, url)
-                return script
-=======
             parameters = dict()
             if 'default_parameters' in behavior:
                 parameters.update(behavior['default_parameters'])
@@ -146,7 +108,6 @@
                     'using template=%s populated with parameters=%s for %s',
                     repr(behavior['behavior_js_template']), parameters, url)
             return script
->>>>>>> c90c7337
     return None
 
 def thread_raise(thread, exctype):
@@ -189,8 +150,6 @@
             break
         time.sleep(min(duration - elapsed, 0.5))
 
-<<<<<<< HEAD
-=======
 _jinja2_env = None
 def jinja2_environment():
     global _jinja2_env
@@ -201,7 +160,6 @@
         _jinja2_env.filters['json'] = json.dumps
     return _jinja2_env
 
->>>>>>> c90c7337
 from brozzler.site import Page, Site
 from brozzler.worker import BrozzlerWorker
 from brozzler.robots import is_permitted_by_robots
