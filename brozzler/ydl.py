"""
brozzler/ydl.py - youtube-dl / yt-dlp support for brozzler

Copyright (C) 2024 Internet Archive

Licensed under the Apache License, Version 2.0 (the "License");
you may not use this file except in compliance with the License.
You may obtain a copy of the License at

    http://www.apache.org/licenses/LICENSE-2.0

Unless required by applicable law or agreed to in writing, software
distributed under the License is distributed on an "AS IS" BASIS,
WITHOUT WARRANTIES OR CONDITIONS OF ANY KIND, either express or implied.
See the License for the specific language governing permissions and
limitations under the License.
"""

import logging
import yt_dlp
from yt_dlp.utils import match_filter_func
import brozzler
import urllib.request
import tempfile
import urlcanon
import os
import json
import datetime
from cassandra import ReadTimeout
from cassandra.cluster import Cluster

from . import metrics

import threading
import traceback
import doublethink
import time

thread_local = threading.local()

PROXYRACK_PROXY = ""
MAX_YTDLP_ATTEMPTS = 4
YTDLP_WAIT = 10


def _timestamp4datetime(timestamp):
    """split `timestamp` into a tuple of 6 integers.

    :param timestamp: full-length timestamp
    """
    timestamp = timestamp[:14]
    return (
        int(timestamp[:-10]),
        int(timestamp[-10:-8]),
        int(timestamp[-8:-6]),
        int(timestamp[-6:-4]),
        int(timestamp[-4:-2]),
        int(timestamp[-2:])
        )

def should_ytdlp(site, page, page_status, skip_av_seeds):
    # called only after we've passed needs_browsing() check

    if page_status != 200:
        logging.info("skipping ytdlp: non-200 page status %s", page_status)
        return False
    if site.skip_ytdlp:
        logging.info("skipping ytdlp: site marked skip_ytdlp")
        return False

    ytdlp_url = page.redirect_url if page.redirect_url else page.url

    if "chrome-error:" in ytdlp_url:
        return False

    ytdlp_seed = (
        site["metadata"]["ait_seed_id"]
        if "metadata" in site and "ait_seed_id" in site["metadata"]
        else None
    )

    # TODO: develop UI and refactor
    if ytdlp_seed:
        if site.skip_ytdlp is None and ytdlp_seed in skip_av_seeds:
            logging.info("skipping ytdlp: site in skip_av_seeds")
            site.skip_ytdlp = True
            return False
        else:
            site.skip_ytdlp = False

    logging.info("checking containing page %s for seed %s", ytdlp_url, ytdlp_seed)

    if ytdlp_seed and "youtube.com/watch?v" in ytdlp_url:
        logging.info("found youtube watch page %r", ytdlp_url)
        # connect to bmiller-dev cluster, keyspace video; we can modify default timeout in cassandra.yaml
        cluster = Cluster(["207.241.235.189"], protocol_version=5)
        session = cluster.connect("video")
        containing_page_query = "SELECT * from videos where scope=%s and containing_page_url=%s LIMIT 1"
        future = session.execute_async(containing_page_query, [f"s:{ytdlp_seed}", str(urlcanon.aggressive(ytdlp_url))])
        try:
            rows = future.result()
        except ReadTimeout:
            logging.exception("Query timed out:")

        if len(rows.current_rows) == 0:
            logging.info("no results returned from videos query")
            return True

        for row in rows:
            logging.info("video query found %r", row)
            ytdlp_timestamp = datetime.datetime(*_timestamp4datetime(row.video_timestamp))
            logging.info("ytdlp_timestamp: %s", ytdlp_timestamp)
            time_diff = datetime.datetime.now() - ytdlp_timestamp
            # TODO: make variable for timedelta
            if time_diff < datetime.timedelta(days = 90):
                logging.info("skipping ytdlp for %s since there's a recent capture", row.containing_page_url)
                return False

    return True

class ExtraHeaderAdder(urllib.request.BaseHandler):
    def __init__(self, extra_headers):
        self.extra_headers = extra_headers
        self.http_request = self._http_request
        self.https_request = self._http_request

    def _http_request(self, req):
        for h, v in self.extra_headers.items():
            if h.capitalize() not in req.headers:
                req.add_header(h, v)
        return req


def _build_youtube_dl(worker, destdir, site, page):
    """
    Builds a yt-dlp `yt_dlp.YoutubeDL` for brozzling `site` with `worker`.

    The `YoutubeDL` instance does a few special brozzler-specific things:

    - periodically updates `site.last_claimed` in rethinkdb
    - pushes captured video to warcprox using a WARCPROX_WRITE_RECORD request
    - some logging

    Args:
        worker (brozzler.BrozzlerWorker): the calling brozzler worker
        destdir (str): where to save downloaded videos
        site (brozzler.Site): the site we are brozzling
        page (brozzler.Page): the page we are brozzling

    Returns:
        a yt-dlp `yt_dlp.YoutubeDL` instance
    """

    class _YoutubeDL(yt_dlp.YoutubeDL):
        logger = logging.getLogger(__module__ + "." + __qualname__)

        def add_default_extra_info(self, ie_result, ie, url):
            # hook in some logging
            super().add_default_extra_info(ie_result, ie, url)
            if ie_result.get("_type") == "playlist":
                self.logger.info("extractor %r found playlist in %s", ie.IE_NAME, url)
                if ie.IE_NAME in {
                    "youtube:playlist",
                    "youtube:tab",
                    "soundcloud:user",
                    "instagram:user",
                }:
                    # At this point ie_result['entries'] is an iterator that
                    # will fetch more metadata from youtube to list all the
                    # videos. We unroll that iterator here partly because
                    # otherwise `process_ie_result()` will clobber it, and we
                    # use it later to extract the watch pages as outlinks.
                    try:
                        ie_result["entries_no_dl"] = list(ie_result["entries"])
                    except Exception as e:
                        self.logger.warning(
                            "failed to unroll ie_result['entries']? for %s, %s; exception %s",
                            ie.IE_NAME,
                            url,
                            e,
                        )
                        ie_result["entries_no_dl"] = []
                    ie_result["entries"] = []
                    self.logger.info(
                        "not downloading %s media files from this "
                        "playlist because we expect to capture them from "
                        "individual watch/track/detail pages",
                        len(ie_result["entries_no_dl"]),
                    )
            else:
                self.logger.info("extractor %r found a download in %s", ie.IE_NAME, url)

        def _push_video_to_warcprox(self, site, info_dict, postprocessor):
            # 220211 update: does yt-dlp supply content-type? no, not as such
            # XXX Don't know how to get the right content-type. Youtube-dl
            # doesn't supply it. Sometimes (with --hls-prefer-native)
            # youtube-dl produces a stitched-up video that /usr/bin/file fails
            # to identify (says "application/octet-stream"). `ffprobe` doesn't
            # give us a mimetype.
            if info_dict.get("ext") == "mp4":
                mimetype = "video/mp4"
            else:
                try:
                    import magic

                    mimetype = magic.from_file(info_dict["filepath"], mime=True)
                except ImportError as e:
                    mimetype = "video/%s" % info_dict["ext"]
                    self.logger.warning("guessing mimetype %s because %r", mimetype, e)

            # youtube watch page postprocessor is MoveFiles

            if postprocessor == "FixupM3u8" or postprocessor == "Merger":
                url = "youtube-dl:%05d:%s" % (
                    info_dict.get("playlist_index") or 1,
                    info_dict["webpage_url"],
                )
            else:
                url = info_dict.get("url", "")

            # skip urls containing .m3u8, to avoid duplicates handled by FixupM3u8
            if url == "" or ".m3u8" in url:
                return

            size = os.path.getsize(info_dict["filepath"])
            self.logger.info(
                "pushing %r video as %s (%s bytes) to " "warcprox at %s with url %s",
                info_dict["format"],
                mimetype,
                size,
                worker._proxy_for(site),
                url,
            )
            try:
                with open(info_dict["filepath"], "rb") as f:
                    # include content-length header to avoid chunked
                    # transfer, which warcprox currently rejects
                    extra_headers = dict(site.extra_headers())
                    extra_headers["content-length"] = size
                    request, response = worker._warcprox_write_record(
                        warcprox_address=worker._proxy_for(site),
                        url=url,
                        warc_type="resource",
                        content_type=mimetype,
                        payload=f,
                        extra_headers=extra_headers,
                    )
                # consulted by _remember_videos()
                ydl.pushed_videos.append(
                    {
                        "url": url,
                        "response_code": response.code,
                        "content-type": mimetype,
                        "content-length": size,
                    }
                )
            except:
                traceback.print_exc()

    def maybe_heartbeat_site_last_claimed(*args, **kwargs):
        # in case yt-dlp takes a long time, heartbeat site.last_claimed
        # to prevent another brozzler-worker from claiming the site
        try:
            if (
                site.rr
                and doublethink.utcnow() - site.last_claimed
                > datetime.timedelta(minutes=worker.SITE_SESSION_MINUTES)
            ):
                worker.logger.debug(
                    "heartbeating site.last_claimed to prevent another "
                    "brozzler-worker claiming this site id=%r",
                    site.id,
                )
                site.last_claimed = doublethink.utcnow()
                site.save()
        except:
            worker.logger.debug(
                "problem heartbeating site.last_claimed site id=%r",
                site.id,
                exc_info=True,
            )

    def ydl_postprocess_hook(d):
        if d["status"] == "finished":
            worker.logger.info("[ydl_postprocess_hook] Finished postprocessing")
            worker.logger.info(
                "[ydl_postprocess_hook] postprocessor: {}".format(d["postprocessor"])
            )
            if worker._using_warcprox(site):
                _YoutubeDL._push_video_to_warcprox(
                    _YoutubeDL, site, d["info_dict"], d["postprocessor"]
                )

    # default socket_timeout is 20 -- we hit it often when cluster is busy
    ydl_opts = {
        "outtmpl": "{}/ydl%(autonumber)s.out".format(destdir),
        "retries": 1,
        "nocheckcertificate": True,
        "noplaylist": True,
        "noprogress": True,
        "nopart": True,
        "no_color": True,
        "socket_timeout": 40,
        "progress_hooks": [maybe_heartbeat_site_last_claimed],
        "postprocessor_hooks": [ydl_postprocess_hook],
        # https://github.com/yt-dlp/yt-dlp#format-selection
        # "By default, yt-dlp tries to download the best available quality..."
        # v.2023.07.06 https://www.reddit.com/r/youtubedl/wiki/h264/?rdt=63577
        # recommended: convert working cli to api call with
        # https://github.com/yt-dlp/yt-dlp/blob/master/devscripts/cli_to_api.py
        "format_sort": ["res:720", "vcodec:h264", "acodec:aac"],
        # skip live streams
        "match_filter": match_filter_func("!is_live"),
        "extractor_args": {"youtube": {"skip": ["dash", "hls"]}},
        # --cache-dir local or..
        # this looked like a problem with nsf-mounted homedir, maybe not a problem for brozzler on focal?
        "cache_dir": "/home/archiveit",
        "logger": logging.getLogger("yt_dlp"),
        "verbose": False,
        "quiet": False,
        # recommended to avoid bot detection
        "sleep_interval": 25,
        "max_sleep_interval": 90,
    }

    ytdlp_url = page.redirect_url if page.redirect_url else page.url
    youtube_host = (
        "youtube.com" in ytdlp_url.split("//")[-1].split("/")[0].split("?")[0]
    )
    if youtube_host:
        ydl_opts["proxy"] = PROXYRACK_PROXY

    # skip warcprox proxying yt-dlp v.2023.07.06
    # if worker._proxy_for(site):
    #    ydl_opts["proxy"] = "http://{}".format(worker._proxy_for(site))

    ydl = _YoutubeDL(ydl_opts)
    if site.extra_headers():
        ydl._opener.add_handler(ExtraHeaderAdder(site.extra_headers(page)))
    ydl.pushed_videos = []
<<<<<<< HEAD
=======
    ydl.url = ytdlp_url
    ydl.youtube_host = youtube_host

>>>>>>> 7fbee54e
    return ydl


def _remember_videos(page, pushed_videos=None):
    """
    Saves info about videos captured by yt-dlp in `page.videos`.
    """
    if not "videos" in page:
        page.videos = []
    for pushed_video in pushed_videos or []:
        video = {
            "blame": "youtube-dl",
            "url": pushed_video["url"],
            "response_code": pushed_video["response_code"],
            "content-type": pushed_video["content-type"],
            "content-length": pushed_video["content-length"],
        }
        logging.debug("pushed video %s", video)
        page.videos.append(video)


def _try_youtube_dl(worker, ydl, site, page):
    attempt = 0
    while attempt < MAX_YTDLP_ATTEMPTS:
        try:
            logging.info("trying yt-dlp on %s", ydl.url)
            # should_download_vid = not ydl.youtube_host
            # then
            # ydl.extract_info(str(urlcanon.whatwg(ydl.url)), download=should_download_vid)
            # if ydl.youtube_host and ie_result:
            #     download_url = ie_result.get("url")
            metrics.brozzler_ydl_extract_attempts.labels(ydl.youtube_host).inc(1)
            with brozzler.thread_accept_exceptions():
                # we do whatwg canonicalization here to avoid "<urlopen error
                # no host given>" resulting in ProxyError
                # needs automated test
                # and yt-dlp needs sanitize_info for extract_info
                ie_result = ydl.sanitize_info(
                    ydl.extract_info(str(urlcanon.whatwg(ydl.url)))
                )
            metrics.brozzler_ydl_extract_successes.labels(ydl.youtube_host).inc(1)
            break
        except brozzler.ShutdownRequested as e:
            raise
        except Exception as e:
            if (
                hasattr(e, "exc_info")
                and e.exc_info[0] == yt_dlp.utils.UnsupportedError
            ):
                return None
            elif (
                hasattr(e, "exc_info")
                and e.exc_info[0] == urllib.error.HTTPError
                and hasattr(e.exc_info[1], "code")
                and e.exc_info[1].code == 420
            ):
                raise brozzler.ReachedLimit(e.exc_info[1])
            else:
                # todo: other errors to handle separately?
                # OSError('Tunnel connection failed: 464 Host Not Allowed') (caused by ProxyError...)
                # and others...
                attempt += 1
                if attempt == MAX_YTDLP_ATTEMPTS:
                    logging.warning(
                        "Failed after %s attempts. Error: %s", MAX_YTDLP_ATTEMPTS, e
                    )
                    raise brozzler.ProxyError(
                        "yt-dlp hit possible proxyrack proxy error from %s" % ydl.url
                    )
                else:
                    logging.info(
                        "Attempt %s failed. Retrying in %s seconds...",
                        attempt,
                        YTDLP_WAIT,
                    )
                    time.sleep(YTDLP_WAIT)
    else:
        raise brozzler.ProxyError(
            "Proxyrack proxy attempt(s) failed for unknown reason(s)"
        )
    logging.info("ytdlp completed successfully")
    metrics.brozzler_ydl_download_successes.labels(ytdlp_host).inc(1)
    _remember_videos(page, ydl.pushed_videos)
    if worker._using_warcprox(site):
        info_json = json.dumps(ie_result, sort_keys=True, indent=4)
        logging.info(
            "sending WARCPROX_WRITE_RECORD request to warcprox "
            "with yt-dlp json for %s",
            ydl.url,
        )
        worker._warcprox_write_record(
            warcprox_address=worker._proxy_for(site),
            url="youtube-dl:%s" % str(urlcanon.semantic(ydl.url)),
            warc_type="metadata",
            content_type="application/vnd.youtube-dl_formats+json;charset=utf-8",
            payload=info_json.encode("utf-8"),
            extra_headers=site.extra_headers(page),
        )
    return ie_result


def do_youtube_dl(worker, site, page):
    """
    Runs yt-dlp configured for `worker` and `site` to download videos from
    `page`.

    Args:
        worker (brozzler.BrozzlerWorker): the calling brozzler worker
        site (brozzler.Site): the site we are brozzling
        page (brozzler.Page): the page we are brozzling

    Returns:
         `list` of `str`: outlink urls
    """
    with tempfile.TemporaryDirectory(prefix="brzl-ydl-") as tempdir:
        ydl = _build_youtube_dl(worker, tempdir, site, page)
        ie_result = _try_youtube_dl(worker, ydl, site, page)
        outlinks = set()
        if ie_result and (
            ie_result.get("extractor") == "youtube:playlist"
            or ie_result.get("extractor") == "youtube:tab"
        ):
            # youtube watch pages as outlinks
            outlinks = {
                "https://www.youtube.com/watch?v=%s" % e["id"]
                for e in ie_result.get("entries_no_dl", [])
            }
        # any outlinks for other cases? soundcloud, maybe?
        return outlinks<|MERGE_RESOLUTION|>--- conflicted
+++ resolved
@@ -338,12 +338,9 @@
     if site.extra_headers():
         ydl._opener.add_handler(ExtraHeaderAdder(site.extra_headers(page)))
     ydl.pushed_videos = []
-<<<<<<< HEAD
-=======
     ydl.url = ytdlp_url
     ydl.youtube_host = youtube_host
 
->>>>>>> 7fbee54e
     return ydl
 
 
