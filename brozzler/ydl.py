--- conflicted
+++ resolved
@@ -35,7 +35,6 @@
 thread_local = threading.local()
 
 
-<<<<<<< HEAD
 def _timestamp4datetime(timestamp):
     """split `timestamp` into a tuple of 6 integers.
 
@@ -52,7 +51,14 @@
         )
 
 def should_ytdlp(page, site):
+    if page.status_code != 200:
+        return False
+    
     ytdlp_url = page.redirect_url if page.redirect_url else page.url
+
+    if "chrome-error:" in ytdlp_url:
+        return False
+
     ytdlp_seed = site["metadata"]["ait_seed_id"]
     logging.info("checking containing page %s for seed %s", ytdlp_url, ytdlp_seed)
 
@@ -81,16 +87,6 @@
             if time_diff < datetime.timedelta(days = 90):
                 logging.info("skipping ytdlp for %s since there's a recent capture", row.containing_page_url)
                 return False
-=======
-def should_ytdlp(page):
-    if page.status_code != 200:
-        return False
-
-    ytdlp_url = page.redirect_url if page.redirect_url else page.url
-
-    if "chrome-error:" in ytdlp_url:
-        return False
->>>>>>> 12e49bf2
 
     return True
 
