"""
brozzler/ydl.py - youtube-dl / yt-dlp support for brozzler

Copyright (C) 2024-2025 Internet Archive

Licensed under the Apache License, Version 2.0 (the "License");
you may not use this file except in compliance with the License.
You may obtain a copy of the License at

    http://www.apache.org/licenses/LICENSE-2.0

Unless required by applicable law or agreed to in writing, software
distributed under the License is distributed on an "AS IS" BASIS,
WITHOUT WARRANTIES OR CONDITIONS OF ANY KIND, either express or implied.
See the License for the specific language governing permissions and
limitations under the License.
"""

import datetime
import json
import os
import random
import tempfile
import threading
import time
import urllib.request

import doublethink
import structlog
import urlcanon
import yt_dlp
from yt_dlp.utils import ExtractorError, match_filter_func

import brozzler

from . import metrics

thread_local = threading.local()


PROXY_ATTEMPTS = 4
YTDLP_WAIT = 10
YTDLP_MAX_REDIRECTS = 5


logger = structlog.get_logger(logger_name=__name__)


<<<<<<< HEAD
# video_title, video_display_id, video_resolution, video_capture_status are new fields, mostly from yt-dlp metadata
@dataclass(frozen=True)
class VideoCaptureRecord:
    crawl_job_id: int
    is_test_crawl: bool
    seed_id: int
    collection_id: int
    containing_page_timestamp: str
    containing_page_digest: str
    containing_page_media_index: int
    containing_page_media_count: int
    video_digest: str
    video_timestamp: str
    video_mimetype: str
    video_http_status: int
    video_size: int
    containing_page_url: str
    video_url: str
    video_title: str
    video_display_id: (
        str  # aka yt-dlp metadata as display_id, e.g., youtube watch page v param
    )
    video_resolution: str
    video_capture_status: str  # recrawl?  what else?


class VideoDataClient:

    VIDEO_DATA_SOURCE = os.getenv("VIDEO_DATA_SOURCE")

    def __init__(self):
        from psycopg_pool import ConnectionPool

        pool = ConnectionPool(self.VIDEO_DATA_SOURCE, min_size=1, max_size=9)
        pool.wait()
        logger.info("pg pool ready")
        # atexit.register(pool.close)

        self.pool = pool

    def _execute_pg_query(self, query_tuple, fetchall=False) -> Optional[Any]:
        from psycopg_pool import PoolTimeout

        query_str, params = query_tuple
        try:
            with self.pool.connection() as conn:
                with conn.cursor() as cur:
                    cur.execute(query_str, params)
                    return cur.fetchall() if fetchall else cur.fetchone()
        except PoolTimeout as e:
            logger.warn("hit PoolTimeout: %s", e)
            self.pool.check()
        except Exception as e:
            logger.warn("postgres query failed: %s", e)
        return None

    def get_recent_video_capture(self, site=None, containing_page_url=None) -> List:
        # using ait_account_id as postgres partition id
        partition_id = (
            site["metadata"]["ait_account_id"]
            if site["metadata"]["ait_account_id"]
            else None
        )
        seed_id = (
            site["metadata"]["ait_seed_id"] if site["metadata"]["ait_seed_id"] else None
        )
        result = None

        if partition_id and seed_id and containing_page_url:
            # check for postgres query for most recent record
            pg_query = (
                "SELECT containing_page_timestamp from video where account_id = %s and seed_id = %s and containing_page_url = %s ORDER BY containing_page_timestamp DESC LIMIT 1",
                (partition_id, seed_id, str(urlcanon.aggressive(containing_page_url))),
            )
            try:
                result_tuple = self._execute_pg_query(pg_query)
                if result_tuple:
                    result = result_tuple[0]
                    logger.info("found most recent video capture record: %s", result)

            except Exception as e:
                logger.warn("postgres query failed: %s", e)
        else:
            logger.warn(
                "missing partition_id/account_id, seed_id, or containing_page_url"
            )

        return result

    def get_video_captures(self, site=None, source=None) -> List[str]:
        # using ait_account_id as postgres partition id
        partition_id = (
            site["metadata"]["ait_account_id"]
            if site["metadata"]["ait_account_id"]
            else None
        )
        seed_id = (
            site["metadata"]["ait_seed_id"] if site["metadata"]["ait_seed_id"] else None
        )
        results = []

        if source == "youtube":
            containing_page_url_pattern = "http://youtube.com/watch%"  # yes, video data canonicalization uses "http"
        # support other media sources here

        if partition_id and seed_id and source:
            pg_query = (
                "SELECT containing_page_url from video where account_id = %s and seed_id = %s and containing_page_url like %s",
                (
                    partition_id,
                    seed_id,
                    containing_page_url_pattern,
                ),
            )
            try:
                result = self._execute_pg_query(pg_query, fetchall=True)
                if result:
                    results = [row[0] for row in result]
            except Exception as e:
                logger.warn("postgres query failed: %s", e)
        else:
            logger.warn("missing partition_id/account_id, seed_id, or source")

        return results


=======
>>>>>>> 8abb9cdd
def isyoutubehost(url):
    # split 1 splits scheme from url, split 2 splits path from hostname
    return "youtube.com" in url.split("//")[-1].split("/")[0]


class ExtraHeaderAdder(urllib.request.BaseHandler):
    def __init__(self, extra_headers):
        self.extra_headers = extra_headers
        self.http_request = self._http_request
        self.https_request = self._http_request

    def _http_request(self, req):
        for h, v in self.extra_headers.items():
            if h.capitalize() not in req.headers:
                req.add_header(h, v)
        return req


def _build_youtube_dl(worker, destdir, site, page, ytdlp_proxy_endpoints):
    """
    Builds a yt-dlp `yt_dlp.YoutubeDL` for brozzling `site` with `worker`.

    The `YoutubeDL` instance does a few special brozzler-specific things:

    - periodically updates `site.last_claimed` in rethinkdb
    - pushes captured video to warcprox using a WARCPROX_WRITE_RECORD request
    - some logging

    Args:
        worker (brozzler.BrozzlerWorker): the calling brozzler worker
        destdir (str): where to save downloaded videos
        site (brozzler.Site): the site we are brozzling
        page (brozzler.Page): the page we are brozzling

    Returns:
        a yt-dlp `yt_dlp.YoutubeDL` instance
    """

    class _YoutubeDL(yt_dlp.YoutubeDL):
        logger = structlog.get_logger(__module__ + "." + __qualname__)

        def __init__(self, url, params=None, auto_init=True):
            super().__init__(params, auto_init)

            self.url = url
            self.logger = self.logger.bind(url=url)

        def process_ie_result(self, ie_result, download=True, extra_info=None):
            if extra_info is None:
                extra_info = {}
            result_type = ie_result.get("_type", "video")

            if result_type in ("url", "url_transparent"):
                if "extraction_depth" in extra_info:
                    self.logger.info(
                        "Following redirect",
                        redirect_url=ie_result["url"],
                        extraction_depth=extra_info["extraction_depth"],
                    )
                    extra_info["extraction_depth"] = 1 + extra_info.get(
                        "extraction_depth", 0
                    )
                else:
                    extra_info["extraction_depth"] = 0
                if extra_info["extraction_depth"] >= YTDLP_MAX_REDIRECTS:
                    raise ExtractorError(
                        f"Too many hops for URL: {ie_result['url']}",
                        expected=True,
                    )
            return super().process_ie_result(ie_result, download, extra_info)

        def add_default_extra_info(self, ie_result, ie, url):
            # hook in some logging
            super().add_default_extra_info(ie_result, ie, url)
            extract_context = self.logger.bind(extractor=ie.IE_NAME)
            if ie_result.get("_type") == "playlist":
                extract_context.info("found playlist")
                if ie.IE_NAME in {
                    "youtube:playlist",
                    "youtube:tab",
                    "soundcloud:user",
                    "instagram:user",
                }:
                    # At this point ie_result['entries'] is an iterator that
                    # will fetch more metadata from youtube to list all the
                    # videos. We unroll that iterator here partly because
                    # otherwise `process_ie_result()` will clobber it, and we
                    # use it later to extract the watch pages as outlinks.
                    try:
                        ie_result["entries_no_dl"] = list(ie_result["entries"])
                    except Exception:
                        extract_context.warning(
                            "failed to unroll entries ie_result['entries']?",
                            exc_info=True,
                        )
                        ie_result["entries_no_dl"] = []
                    ie_result["entries"] = []
                    self.logger.info(
                        "not downloading media files from this "
                        "playlist because we expect to capture them from "
                        "individual watch/track/detail pages",
                        media_file_count=len(ie_result["entries_no_dl"]),
                    )
            else:
                extract_context.info("found a download")

        def _push_video_to_warcprox(self, site, info_dict, postprocessor):
            # 220211 update: does yt-dlp supply content-type? no, not as such
            # XXX Don't know how to get the right content-type. Youtube-dl
            # doesn't supply it. Sometimes (with --hls-prefer-native)
            # youtube-dl produces a stitched-up video that /usr/bin/file fails
            # to identify (says "application/octet-stream"). `ffprobe` doesn't
            # give us a mimetype.
            if info_dict.get("ext") == "mp4":
                mimetype = "video/mp4"
            else:
                try:
                    import magic

                    mimetype = magic.from_file(info_dict["filepath"], mime=True)
                except ImportError:
                    mimetype = "video/%s" % info_dict["ext"]
                    self.logger.warning(
                        "guessing mimetype due to error",
                        mimetype=mimetype,
                        exc_info=True,
                    )

            # youtube watch page postprocessor is MoveFiles

            if postprocessor == "FixupM3u8" or postprocessor == "Merger":
                url = "youtube-dl:%05d:%s" % (
                    info_dict.get("playlist_index") or 1,
                    info_dict["webpage_url"],
                )
            else:
                url = info_dict.get("url", "")

            # skip urls containing .m3u8, to avoid duplicates handled by FixupM3u8
            if url == "" or ".m3u8" in url:
                return

            size = os.path.getsize(info_dict["filepath"])
            self.logger.info(
                "pushing video to warcprox",
                format=info_dict["format"],
                mimetype=mimetype,
                size=size,
                warcprox=worker._proxy_for(site),
            )
            with open(info_dict["filepath"], "rb") as f:
                # include content-length header to avoid chunked
                # transfer, which warcprox currently rejects
                extra_headers = dict(site.extra_headers())
                extra_headers["content-length"] = size
                request, response = worker._warcprox_write_record(
                    warcprox_address=worker._proxy_for(site),
                    url=url,
                    warc_type="resource",
                    content_type=mimetype,
                    payload=f,
                    extra_headers=extra_headers,
                )

            # consulted by _remember_videos()
            ydl.pushed_videos.append(
                {
                    "url": url,
                    "response_code": response.code,
                    "content-type": mimetype,
                    "content-length": size,
                }
            )

    def maybe_heartbeat_site_last_claimed(*args, **kwargs):
        # in case yt-dlp takes a long time, heartbeat site.last_claimed
        # to prevent another brozzler-worker from claiming the site
        try:
            if (
                site.rr
                and doublethink.utcnow() - site.last_claimed
                > datetime.timedelta(minutes=worker.SITE_SESSION_MINUTES)
            ):
                worker.logger.debug(
                    "heartbeating site.last_claimed to prevent another "
                    "brozzler-worker claiming this site",
                    id=site.id,
                )
                site.last_claimed = doublethink.utcnow()
                site.save()
        except:  # noqa: E722
            worker.logger.debug(
                "problem heartbeating site.last_claimed site",
                id=site.id,
                exc_info=True,
            )

    def ydl_postprocess_hook(d):
        if d["status"] == "finished":
            worker.logger.info(
                "[ydl_postprocess_hook] Finished postprocessing",
                postprocessor=d["postprocessor"],
            )
            is_youtube_host = isyoutubehost(d["info_dict"]["webpage_url"])

            metrics.brozzler_ydl_download_successes.labels(is_youtube_host).inc(1)
            if worker._using_warcprox(site):
                _YoutubeDL._push_video_to_warcprox(
                    _YoutubeDL, site, d["info_dict"], d["postprocessor"]
                )

    # default socket_timeout is 20 -- we hit it often when cluster is busy
    ydl_opts = {
        "outtmpl": "{}/ydl%(autonumber)s.out".format(destdir),
        "retries": 1,
        "nocheckcertificate": True,
        "noplaylist": True,
        "noprogress": True,
        "nopart": True,
        "no_color": True,
        "socket_timeout": 40,
        "progress_hooks": [maybe_heartbeat_site_last_claimed],
        "postprocessor_hooks": [ydl_postprocess_hook],
        # https://github.com/yt-dlp/yt-dlp#format-selection
        # "By default, yt-dlp tries to download the best available quality..."
        # v.2023.07.06 https://www.reddit.com/r/youtubedl/wiki/h264/?rdt=63577
        # recommended: convert working cli to api call with
        # https://github.com/yt-dlp/yt-dlp/blob/master/devscripts/cli_to_api.py
        "format_sort": ["res:720", "vcodec:h264", "acodec:aac"],
        # skip live streams
        "match_filter": match_filter_func("!is_live"),
        "extractor_args": {"generic": {"impersonate": [""]}},
        # --cache-dir local or..
        # this looked like a problem with nsf-mounted homedir, maybe not a problem for brozzler on focal?
        "cache_dir": "/home/archiveit",
        "logger": logger,
        "verbose": False,
        "quiet": False,
        # recommended to avoid bot detection
        "sleep_interval": 7,
        "max_sleep_interval": 27,
        # preserve pre-2025.07.21 mtime handling
        "updatetime": True,
    }

    ytdlp_url = page.redirect_url if page.redirect_url else page.url
    is_youtube_host = isyoutubehost(ytdlp_url)
    if is_youtube_host and ytdlp_proxy_endpoints:
        # use last proxy_endpoint only for youtube user, channel, playlist pages
        if "com/watch" not in ytdlp_url:
            ydl_opts["proxy"] = ytdlp_proxy_endpoints[4]
        else:
            ydl_opts["proxy"] = random.choice(ytdlp_proxy_endpoints[0:4])
        # don't log proxy value secrets
        ytdlp_proxy_for_logs = (
            ydl_opts["proxy"].split("@")[1] if "@" in ydl_opts["proxy"] else "@@@"
        )
        logger.info("using yt-dlp proxy ...", proxy=ytdlp_proxy_for_logs)

    # skip warcprox proxying yt-dlp v.2023.07.06: youtube extractor using ranges
    # should_proxy_vid_maybe = not ydl.is_youtube_host
    # if worker._proxy_for(site):
    #    ydl_opts["proxy"] = "http://{}".format(worker._proxy_for(site))

    ydl = _YoutubeDL(ytdlp_url, params=ydl_opts)
    if site.extra_headers():
        ydl._opener.add_handler(ExtraHeaderAdder(site.extra_headers(page)))
    ydl.pushed_videos = []
    ydl.is_youtube_host = is_youtube_host

    return ydl


def _remember_videos(page, ie_result, pushed_videos=None):
    """
    Saves info about videos captured by yt-dlp in `page.videos`.
    """
    if "videos" not in page:
        page.videos = []
    for pushed_video in pushed_videos or []:
        video = {
            "blame": "youtube-dl",
            "url": pushed_video["url"],
            "response_code": pushed_video["response_code"],
            "content-type": pushed_video["content-type"],
            "content-length": pushed_video["content-length"],
        }
        # should be only 1 video for youtube watch pages
        if len(pushed_videos) == 1:
            video["title"] = ie_result.get("title")
            video["display_id"] = ie_result.get("display_id")
            video["resolution"] = ie_result.get("resolution")
            video["capture_status"] = None
        logger.debug("embedded video", video=video)
        page.videos.append(video)


def _try_youtube_dl(worker, ydl, site, page):
    max_attempts = PROXY_ATTEMPTS if ydl.is_youtube_host else 1
    attempt = 0
    while attempt < max_attempts:
        try:
            logger.info("trying yt-dlp", url=ydl.url)
            with brozzler.thread_accept_exceptions():
                # we do whatwg canonicalization here to avoid "<urlopen error
                # no host given>" resulting in ProxyError
                # needs automated test
                # and yt-dlp needs sanitize_info for extract_info
                ie_result = ydl.sanitize_info(
                    ydl.extract_info(str(urlcanon.whatwg(ydl.url)))
                )
            metrics.brozzler_ydl_extract_successes.labels(ydl.is_youtube_host).inc(1)
            break
        except brozzler.ShutdownRequested:
            raise
        except Exception as e:
            if (
                hasattr(e, "exc_info")
                and e.exc_info[0] == yt_dlp.utils.UnsupportedError
            ):
                return None
            elif (
                hasattr(e, "exc_info")
                and e.exc_info[0] == urllib.error.HTTPError
                and hasattr(e.exc_info[1], "code")
                and e.exc_info[1].code == 420
            ):
                raise brozzler.ReachedLimit(e.exc_info[1])
            elif isinstance(e, yt_dlp.utils.DownloadError) and (
                "Redirect loop detected" in e.msg or "Too many redirects" in e.msg
            ):
                raise brozzler.VideoExtractorError(e.msg)
            else:
                # todo: other errors to handle separately?
                # OSError('Tunnel connection failed: 464 Host Not Allowed') (caused by ProxyError...)
                # and others...
                attempt += 1
                if attempt == max_attempts:
                    logger.warning(
                        "Failed after %s attempt(s)",
                        max_attempts,
                        attempts=max_attempts,
                        exc_info=True,
                    )
                    raise brozzler.VideoExtractorError(
                        "yt-dlp hit error extracting info for %s" % ydl.url
                    )
                else:
                    retry_wait = min(60, YTDLP_WAIT * (1.5 ** (attempt - 1)))
                    logger.info(
                        "Attempt %s failed. Retrying in %s seconds...",
                        attempt,
                        retry_wait,
                    )
                    time.sleep(retry_wait)
    else:
        raise brozzler.VideoExtractorError(
            "yt-dlp hit unknown error extracting info for %s" % ydl.url
        )

    logger.info("ytdlp completed successfully")

    _remember_videos(page, ie_result, ydl.pushed_videos)
    if worker._using_warcprox(site):
        info_json = json.dumps(ie_result, sort_keys=True, indent=4)
        logger.info(
            "sending WARCPROX_WRITE_RECORD request to warcprox with yt-dlp json",
            url=ydl.url,
        )
        worker._warcprox_write_record(
            warcprox_address=worker._proxy_for(site),
            url="youtube-dl:%s" % str(urlcanon.semantic(ydl.url)),
            warc_type="metadata",
            content_type="application/vnd.youtube-dl_formats+json;charset=utf-8",
            payload=info_json.encode("utf-8"),
            extra_headers=site.extra_headers(page),
        )
    return ie_result


@metrics.brozzler_ytdlp_duration_seconds.time()
@metrics.brozzler_in_progress_ytdlps.track_inprogress()
def do_youtube_dl(worker, site, page, ytdlp_proxy_endpoints):
    """
    Runs yt-dlp configured for `worker` and `site` to download videos from
    `page`.

    Args:
        worker (brozzler.BrozzlerWorker): the calling brozzler worker
        site (brozzler.Site): the site we are brozzling
        page (brozzler.Page): the page we are brozzling

    Returns:
         `list` of `str`: outlink urls
    """
    with tempfile.TemporaryDirectory(
        prefix="brzl-ydl-", dir=worker._ytdlp_tmpdir
    ) as tempdir:
        logger.info("tempdir for yt-dlp", tempdir=tempdir)
        ydl = _build_youtube_dl(worker, tempdir, site, page, ytdlp_proxy_endpoints)
        ie_result = _try_youtube_dl(worker, ydl, site, page)
        outlinks = set()
        if ie_result and (
            ie_result.get("extractor") == "youtube:playlist"
            or ie_result.get("extractor") == "youtube:tab"
        ):
            if worker._video_data:
                logger.info(
                    "checking for previously captured youtube watch pages for account %s, seed_id %s",
                    site["metadata"]["ait_account_id"],
                    site["metadata"]["ait_seed_id"],
                )
                try:
                    captured_youtube_watch_pages = (
                        worker._video_data.get_video_captures(site, source="youtube")
                    )
                    if captured_youtube_watch_pages:
                        logger.info(
                            "found %s previously captured youtube watch pages for account %s, seed_id %s",
                            len(captured_youtube_watch_pages),
                            site["metadata"]["ait_account_id"],
                            site["metadata"]["ait_seed_id"],
                        )
                        captured_watch_pages = set()
                        captured_watch_pages.update(captured_youtube_watch_pages)
                        uncaptured_watch_pages = []
                        for e in ie_result.get("entries_no_dl", []):
                            # note: http matches, not https
                            youtube_watch_url = str(
                                urlcanon.aggressive(
                                    f"http://www.youtube.com/watch?v={e['id']}"
                                )
                            )
                            if youtube_watch_url in captured_watch_pages:
                                logger.info(
                                    "skipping adding %s to yt-dlp outlinks",
                                    youtube_watch_url,
                                )
                                continue
                            uncaptured_watch_pages.append(
                                f"https://www.youtube.com/watch?v={e['id']}"
                            )
                except Exception as e:
                    logger.warning("hit exception processing worker._video_data: %s", e)
                if uncaptured_watch_pages:
                    logger.info(
                        "adding %s uncaptured watch pages to yt-dlp outlinks",
                        len(uncaptured_watch_pages),
                    )
                    outlinks.update(uncaptured_watch_pages)
            else:
                outlinks = {
                    "https://www.youtube.com/watch?v=%s" % e["id"]
                    for e in ie_result.get("entries_no_dl", [])
                }

        # todo: handle outlinks for instagram and soundcloud, other media source, here (if anywhere)
        return outlinks<|MERGE_RESOLUTION|>--- conflicted
+++ resolved
@@ -46,135 +46,6 @@
 logger = structlog.get_logger(logger_name=__name__)
 
 
-<<<<<<< HEAD
-# video_title, video_display_id, video_resolution, video_capture_status are new fields, mostly from yt-dlp metadata
-@dataclass(frozen=True)
-class VideoCaptureRecord:
-    crawl_job_id: int
-    is_test_crawl: bool
-    seed_id: int
-    collection_id: int
-    containing_page_timestamp: str
-    containing_page_digest: str
-    containing_page_media_index: int
-    containing_page_media_count: int
-    video_digest: str
-    video_timestamp: str
-    video_mimetype: str
-    video_http_status: int
-    video_size: int
-    containing_page_url: str
-    video_url: str
-    video_title: str
-    video_display_id: (
-        str  # aka yt-dlp metadata as display_id, e.g., youtube watch page v param
-    )
-    video_resolution: str
-    video_capture_status: str  # recrawl?  what else?
-
-
-class VideoDataClient:
-
-    VIDEO_DATA_SOURCE = os.getenv("VIDEO_DATA_SOURCE")
-
-    def __init__(self):
-        from psycopg_pool import ConnectionPool
-
-        pool = ConnectionPool(self.VIDEO_DATA_SOURCE, min_size=1, max_size=9)
-        pool.wait()
-        logger.info("pg pool ready")
-        # atexit.register(pool.close)
-
-        self.pool = pool
-
-    def _execute_pg_query(self, query_tuple, fetchall=False) -> Optional[Any]:
-        from psycopg_pool import PoolTimeout
-
-        query_str, params = query_tuple
-        try:
-            with self.pool.connection() as conn:
-                with conn.cursor() as cur:
-                    cur.execute(query_str, params)
-                    return cur.fetchall() if fetchall else cur.fetchone()
-        except PoolTimeout as e:
-            logger.warn("hit PoolTimeout: %s", e)
-            self.pool.check()
-        except Exception as e:
-            logger.warn("postgres query failed: %s", e)
-        return None
-
-    def get_recent_video_capture(self, site=None, containing_page_url=None) -> List:
-        # using ait_account_id as postgres partition id
-        partition_id = (
-            site["metadata"]["ait_account_id"]
-            if site["metadata"]["ait_account_id"]
-            else None
-        )
-        seed_id = (
-            site["metadata"]["ait_seed_id"] if site["metadata"]["ait_seed_id"] else None
-        )
-        result = None
-
-        if partition_id and seed_id and containing_page_url:
-            # check for postgres query for most recent record
-            pg_query = (
-                "SELECT containing_page_timestamp from video where account_id = %s and seed_id = %s and containing_page_url = %s ORDER BY containing_page_timestamp DESC LIMIT 1",
-                (partition_id, seed_id, str(urlcanon.aggressive(containing_page_url))),
-            )
-            try:
-                result_tuple = self._execute_pg_query(pg_query)
-                if result_tuple:
-                    result = result_tuple[0]
-                    logger.info("found most recent video capture record: %s", result)
-
-            except Exception as e:
-                logger.warn("postgres query failed: %s", e)
-        else:
-            logger.warn(
-                "missing partition_id/account_id, seed_id, or containing_page_url"
-            )
-
-        return result
-
-    def get_video_captures(self, site=None, source=None) -> List[str]:
-        # using ait_account_id as postgres partition id
-        partition_id = (
-            site["metadata"]["ait_account_id"]
-            if site["metadata"]["ait_account_id"]
-            else None
-        )
-        seed_id = (
-            site["metadata"]["ait_seed_id"] if site["metadata"]["ait_seed_id"] else None
-        )
-        results = []
-
-        if source == "youtube":
-            containing_page_url_pattern = "http://youtube.com/watch%"  # yes, video data canonicalization uses "http"
-        # support other media sources here
-
-        if partition_id and seed_id and source:
-            pg_query = (
-                "SELECT containing_page_url from video where account_id = %s and seed_id = %s and containing_page_url like %s",
-                (
-                    partition_id,
-                    seed_id,
-                    containing_page_url_pattern,
-                ),
-            )
-            try:
-                result = self._execute_pg_query(pg_query, fetchall=True)
-                if result:
-                    results = [row[0] for row in result]
-            except Exception as e:
-                logger.warn("postgres query failed: %s", e)
-        else:
-            logger.warn("missing partition_id/account_id, seed_id, or source")
-
-        return results
-
-
-=======
->>>>>>> 8abb9cdd
 def isyoutubehost(url):
     # split 1 splits scheme from url, split 2 splits path from hostname
     return "youtube.com" in url.split("//")[-1].split("/")[0]
