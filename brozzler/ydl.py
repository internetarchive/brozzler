--- conflicted
+++ resolved
@@ -154,11 +154,7 @@
             if ie_result.get('_type') == 'playlist':
                 self.logger.info(
                         'extractor %r found playlist in %s', ie.IE_NAME, url)
-<<<<<<< HEAD
-                if ie.IE_NAME in {'youtube:playlist', 'soundcloud:user'}:
-=======
                 if ie.IE_NAME in {'youtube:playlist', 'soundcloud:user', 'instagram:user'}:
->>>>>>> 59f3fcc9
                     # At this point ie_result['entries'] is an iterator that
                     # will fetch more metadata from youtube to list all the
                     # videos. We unroll that iterator here partly because
