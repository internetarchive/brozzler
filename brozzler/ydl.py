--- conflicted
+++ resolved
@@ -73,11 +73,7 @@
     )
 
     # TODO: develop UI and refactor
-<<<<<<< HEAD
-    if ytdlp_seed
-=======
     if ytdlp_seed:
->>>>>>> be330ba0
         if site.skip_ytdlp == "UNKNOWN" and ytdlp_seed in skip_av_seeds:
             logging.info("skipping ytdlp: site in skip_av_seeds")
             site.skip_ytdlp = YTDLPStatus.SKIP
