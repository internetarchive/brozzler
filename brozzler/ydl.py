'''
brozzler/ydl.py - youtube-dl / yt-dlp support for brozzler

<<<<<<< HEAD
Copyright (C) 2020 Internet Archive
=======
Copyright (C) 2022 Internet Archive
>>>>>>> 7ea7e543

Licensed under the Apache License, Version 2.0 (the "License");
you may not use this file except in compliance with the License.
You may obtain a copy of the License at

    http://www.apache.org/licenses/LICENSE-2.0

Unless required by applicable law or agreed to in writing, software
distributed under the License is distributed on an "AS IS" BASIS,
WITHOUT WARRANTIES OR CONDITIONS OF ANY KIND, either express or implied.
See the License for the specific language governing permissions and
limitations under the License.
'''

import logging
import yt_dlp as youtube_dl
import brozzler
import urllib.request
import tempfile
import urlcanon
import os
import json
import doublethink
import datetime
import threading

thread_local = threading.local()

_orig_webpage_read_content = youtube_dl.extractor.GenericIE._webpage_read_content
def _webpage_read_content(self, *args, **kwargs):
    content = _orig_webpage_read_content(self, *args, **kwargs)
    if len(content) > 20000000:
        logging.warning(
                'bypassing yt-dlp extraction because content is '
                'too large (%s characters)', len(content))
        return ''
    return content
youtube_dl.extractor.GenericIE._webpage_read_content = _webpage_read_content

class ExtraHeaderAdder(urllib.request.BaseHandler):
    def __init__(self, extra_headers):
        self.extra_headers = extra_headers
        self.http_request = self._http_request
        self.https_request = self._http_request

    def _http_request(self, req):
        for h, v in self.extra_headers.items():
            if h.capitalize() not in req.headers:
                req.add_header(h, v)
        return req

class YoutubeDLSpy(urllib.request.BaseHandler):
    logger = logging.getLogger(__module__ + "." + __qualname__)

    def __init__(self):
        self.reset()

    def _http_response(self, request, response):
        fetch = {
            'url': request.full_url,
            'method': request.get_method(),
            'response_code': response.code,
            'response_headers': response.headers,
        }
        self.fetches.append(fetch)
        return response

    http_response = https_response = _http_response

    def reset(self):
        self.fetches = []

def final_bounces(fetches, url):
    """
    Resolves redirect chains in `fetches` and returns a list of fetches
    representing the final redirect destinations of the given url. There could
    be more than one if for example youtube-dl hit the same url with HEAD and
    then GET requests.
    """
    redirects = {}
    for fetch in fetches:
         # XXX check http status 301,302,303,307? check for "uri" header
         # as well as "location"? see urllib.request.HTTPRedirectHandler
         if 'location' in fetch['response_headers']:
             redirects[fetch['url']] = fetch

    final_url = url
    while final_url in redirects:
        fetch = redirects.pop(final_url)
        final_url = urllib.parse.urljoin(
                fetch['url'], fetch['response_headers']['location'])

    final_bounces = []
    for fetch in fetches:
        if fetch['url'] == final_url:
            final_bounces.append(fetch)

    return final_bounces

def _build_youtube_dl(worker, destdir, site):
    '''
    Builds a yt-dlp `youtube_dl.YoutubeDL` for brozzling `site` with `worker`.

    The `YoutubeDL` instance does a few special brozzler-specific things:

    - keeps track of urls fetched using a `YoutubeDLSpy`
    - periodically updates `site.last_claimed` in rethinkdb
    - if brozzling through warcprox and downloading segmented videos (e.g.
      HLS), pushes the stitched-up video created by yt-dlp/ffmpeg to warcprox
      using a WARCPROX_WRITE_RECORD request
    - some logging

    Args:
        worker (brozzler.BrozzlerWorker): the calling brozzler worker
        destdir (str): where to save downloaded videos
        site (brozzler.Site): the site we are brozzling

    Returns:
        a yt-dlp `youtube_dl.YoutubeDL` instance
    '''

    class _YoutubeDL(youtube_dl.YoutubeDL):
        logger = logging.getLogger(__module__ + "." + __qualname__)

        def urlopen(self, req):
            try:
                url = req.full_url
            except AttributeError:
                url = req
            self.logger.debug('fetching %r', url)
            return super().urlopen(req)

        def add_default_extra_info(self, ie_result, ie, url):
            # hook in some logging
            super().add_default_extra_info(ie_result, ie, url)
            if ie_result.get('_type') == 'playlist':
                self.logger.info(
                        'extractor %r found playlist in %s', ie.IE_NAME, url)
                if ie.IE_NAME in {'youtube:playlist', 'youtube:tab', 'soundcloud:user', 'instagram:user'}:
                    # At this point ie_result['entries'] is an iterator that
                    # will fetch more metadata from youtube to list all the
                    # videos. We unroll that iterator here partly because
                    # otherwise `process_ie_result()` will clobber it, and we
                    # use it later to extract the watch pages as outlinks.
                    try:
                        ie_result['entries_no_dl'] = list(ie_result['entries'])
                    except Exception as e:
                        self.logger.warning(
                                "failed to unroll ie_result['entries']? for %s, %s; exception %s",
                                ie.IE_NAME, url, e)
                        ie_result['entries_no_dl'] =[]
                    ie_result['entries'] = []
                    self.logger.info(
                            'not downloading %s media files from this '
                            'playlist because we expect to capture them from '
                            'individual watch/track/detail pages',
                            len(ie_result['entries_no_dl']))
            else:
                self.logger.info(
                        'extractor %r found a download in %s', ie.IE_NAME, url)

        def _push_stitched_up_vid_to_warcprox(self, site, info_dict):
            # 220211 update: does yt-dlp supply content-type?
            # XXX Don't know how to get the right content-type. Youtube-dl
            # doesn't supply it. Sometimes (with --hls-prefer-native)
            # youtube-dl produces a stitched-up video that /usr/bin/file fails
            # to identify (says "application/octet-stream"). `ffprobe` doesn't
            # give us a mimetype.
            if info_dict.get('ext') == 'mp4':
                mimetype = 'video/mp4'
            else:
                try:
                    import magic
                    mimetype = magic.from_file(info_dict['filepath'], mime=True)
                except ImportError as e:
                    mimetype = 'video/%s' % info_dict['ext']
                    self.logger.warning(
                            'guessing mimetype %s because %r', mimetype, e)

            url = 'youtube-dl:%05d:%s' % (
                    info_dict.get('playlist_index') or 1,
                    info_dict['webpage_url'])
            size = os.path.getsize(info_dict['filepath'])
            self.logger.info(
                    'pushing %r video stitched-up as %s (%s bytes) to '
                    'warcprox at %s with url %s', info_dict['format'],
                    mimetype, size, worker._proxy_for(site), url)
            with open(info_dict['filepath'], 'rb') as f:
                # include content-length header to avoid chunked
                # transfer, which warcprox currently rejects
                extra_headers = dict(site.extra_headers())
                extra_headers['content-length'] = size
                request, response = worker._warcprox_write_record(
                        warcprox_address=worker._proxy_for(site), url=url,
                        warc_type='resource', content_type=mimetype, payload=f,
                        extra_headers=extra_headers)
                # consulted by _remember_videos()
                ydl.stitch_ups.append({
                    'url': url,
                    'response_code': response.code,
                    'content-type': mimetype,
                    'content-length': size,
                })

    def maybe_heartbeat_site_last_claimed(*args, **kwargs):
        # in case yt-dlp takes a long time, heartbeat site.last_claimed
        # to prevent another brozzler-worker from claiming the site
        try:
            if site.rr and doublethink.utcnow() - site.last_claimed > datetime.timedelta(minutes=worker.SITE_SESSION_MINUTES):
                worker.logger.debug(
                        'heartbeating site.last_claimed to prevent another '
                        'brozzler-worker claiming this site id=%r', site.id)
                site.last_claimed = doublethink.utcnow()
                site.save()
        except:
            worker.logger.debug(
                    'problem heartbeating site.last_claimed site id=%r',
                    site.id, exc_info=True)

    def ydl_postprocess_hook(d):
        if d['status'] == 'finished':
            print('[ydl_postprocess_hook] Done postprocessing')
            if worker._using_warcprox(site):
                _YoutubeDL._push_stitched_up_vid_to_warcprox(_YoutubeDL, site, d['info_dict'])

    ydl_opts = {
        "outtmpl": "{}/ydl%(autonumber)s.out".format(destdir),
        "retries": 1,
        "nocheckcertificate": True,
        "noplaylist": True,
        "noprogress": True,
        "nopart": True,
        "no_color": True,
        "progress_hooks": [maybe_heartbeat_site_last_claimed],
        "postprocessor_hooks": [ydl_postprocess_hook],

        # https://github.com/yt-dlp/yt-dlp#format-selection
        # "By default, yt-dlp tries to download the best available quality..."
        # https://github.com/yt-dlp/yt-dlp#sorting-formats
        # "You can change the criteria for being considered the best by using -S (--format-sort)...."
        # "vext: Video Extension (mp4 > webm > flv > other). If --prefer-free-formats is used, webm is preferred."
        # "aext: Audio Extension (m4a > aac > mp3 > ogg > opus > webm > other)."
        # "If --prefer-free-formats is used, the order changes to opus > ogg > webm > m4a > mp3 > aac."
        # "ext: Equivalent to vext,aext"
        "format_sort": ["ext"],

        # --cache-dir local or...
        "cache_dir": False,

        ### we do our own logging
        # "logger": logging.getLogger("youtube_dl"),
        "verbose": True,
        "quiet": False,
    }
    if worker._proxy_for(site):
        ydl_opts["proxy"] = "http://{}".format(worker._proxy_for(site))
    ydl = _YoutubeDL(ydl_opts)
    if site.extra_headers():
        ydl._opener.add_handler(ExtraHeaderAdder(site.extra_headers()))
    ydl.fetch_spy = YoutubeDLSpy()
    ydl.stitch_ups = []
    ydl._opener.add_handler(ydl.fetch_spy)
    return ydl

def _remember_videos(page, fetches, stitch_ups=None):
    '''
    Saves info about videos captured by yt-dlp in `page.videos`.
    '''
    if not 'videos' in page:
        page.videos = []
    for fetch in fetches or []:
        content_type = fetch['response_headers'].get_content_type()
        if (content_type.startswith('video/')
                # skip manifests of DASH segmented video -
                # see https://github.com/internetarchive/brozzler/pull/70
                and content_type != 'video/vnd.mpeg.dash.mpd'
                and fetch['method'] == 'GET'
                and fetch['response_code'] in (200, 206)):
            video = {
                'blame': 'youtube-dl',
                'url': fetch['url'],
                'response_code': fetch['response_code'],
                'content-type': content_type,
            }
            if 'content-length' in fetch['response_headers']:
                video['content-length'] = int(
                        fetch['response_headers']['content-length'])
            if 'content-range' in fetch['response_headers']:
                video['content-range'] = fetch[
                        'response_headers']['content-range']
            logging.debug('embedded video %s', video)
            page.videos.append(video)
    for stitch_up in stitch_ups or []:
        if stitch_up['content-type'].startswith('video/'):
            video = {
                'blame': 'youtube-dl',
                'url': stitch_up['url'],
                'response_code': stitch_up['response_code'],
                'content-type': stitch_up['content-type'],
                'content-length': stitch_up['content-length'],
            }
            logging.debug('embedded video %s', video)
            page.videos.append(video)

def _try_youtube_dl(worker, ydl, site, page):
    try:
        logging.info("trying yt-dlp on %s", page)

        with brozzler.thread_accept_exceptions():
            # we do whatwg canonicalization here to avoid "<urlopen error
            # no host given>" resulting in ProxyError
            # needs automated test
            # and yt-dlp needs sanitize_info for extract_info
            ie_result = ydl.sanitize_info(ydl.extract_info(str(urlcanon.whatwg(page.url))))
        _remember_videos(page, ydl.fetch_spy.fetches, ydl.stitch_ups)
        if worker._using_warcprox(site):
            info_json = json.dumps(ie_result, sort_keys=True, indent=4)
            logging.info(
                    "sending WARCPROX_WRITE_RECORD request to warcprox "
                    "with yt-dlp json for %s", page)
            worker._warcprox_write_record(
                    warcprox_address=worker._proxy_for(site),
                    url="youtube-dl:%s" % str(urlcanon.semantic(page.url)),
                    warc_type="metadata",
                    content_type="application/vnd.youtube-dl_formats+json;charset=utf-8",
                    payload=info_json.encode("utf-8"),
                    extra_headers=site.extra_headers())
        return ie_result
    except brozzler.ShutdownRequested as e:
        raise
    except Exception as e:
        if hasattr(e, "exc_info") and e.exc_info[0] == youtube_dl.utils.UnsupportedError:
            return None
        elif (hasattr(e, "exc_info")
                and e.exc_info[0] == urllib.error.HTTPError
                and hasattr(e.exc_info[1], "code")
                and e.exc_info[1].code == 420):
            raise brozzler.ReachedLimit(e.exc_info[1])
        elif (hasattr(e, 'exc_info')
                and e.exc_info[0] == urllib.error.URLError
                and worker._proxy_for(site)):
            # connection problem when using a proxy == proxy error (XXX?)
            raise brozzler.ProxyError(
                    'yt-dlp hit apparent proxy error from '
                    '%s' % page.url) from e
        else:
            raise

def do_youtube_dl(worker, site, page):
    '''
    Runs yt-dlp configured for `worker` and `site` to download videos from
    `page`.

    Args:
        worker (brozzler.BrozzlerWorker): the calling brozzler worker
        site (brozzler.Site): the site we are brozzling
        page (brozzler.Page): the page we are brozzling

    Returns:
        tuple with two entries:
            `list` of `dict`: with info about urls fetched:
                [{
                    'url': ...,
                    'method': ...,
                    'response_code': ...,
                    'response_headers': ...,
                }, ...]
            `list` of `str`: outlink urls
    '''
    with tempfile.TemporaryDirectory(prefix='brzl-ydl-') as tempdir:
        ydl = _build_youtube_dl(worker, tempdir, site)
        ie_result = _try_youtube_dl(worker, ydl, site, page)
        outlinks = set()
        if ie_result and ie_result.get('extractor') == 'youtube:playlist':
            # youtube watch pages as outlinks
            outlinks = {'https://www.youtube.com/watch?v=%s' % e['id']
                        for e in ie_result.get('entries_no_dl', [])}
        # any outlinks for other cases?
        return ydl.fetch_spy.fetches, outlinks<|MERGE_RESOLUTION|>--- conflicted
+++ resolved
@@ -1,11 +1,7 @@
 '''
 brozzler/ydl.py - youtube-dl / yt-dlp support for brozzler
 
-<<<<<<< HEAD
-Copyright (C) 2020 Internet Archive
-=======
 Copyright (C) 2022 Internet Archive
->>>>>>> 7ea7e543
 
 Licensed under the Apache License, Version 2.0 (the "License");
 you may not use this file except in compliance with the License.
