"""
brozzler/ydl.py - youtube-dl / yt-dlp support for brozzler

Copyright (C) 2024-2025 Internet Archive

Licensed under the Apache License, Version 2.0 (the "License");
you may not use this file except in compliance with the License.
You may obtain a copy of the License at

    http://www.apache.org/licenses/LICENSE-2.0

Unless required by applicable law or agreed to in writing, software
distributed under the License is distributed on an "AS IS" BASIS,
WITHOUT WARRANTIES OR CONDITIONS OF ANY KIND, either express or implied.
See the License for the specific language governing permissions and
limitations under the License.
"""

import yt_dlp
from yt_dlp.utils import match_filter_func, ExtractorError
import brozzler
from brozzler.model import VideoCaptureOptions
import urllib.request
import tempfile
import urlcanon
import os
import json
import datetime

from . import metrics

import random
import structlog
import threading
import traceback
import doublethink
import time

thread_local = threading.local()


PROXY_ATTEMPTS = 4
YTDLP_WAIT = 10
YTDLP_MAX_REDIRECTS = 5


logger = structlog.get_logger(logger_name=__name__)


<<<<<<< HEAD
def should_ytdlp(site, page, page_status):
    # called only after we've passed needs_browsing() check

    if page_status != 200:
        logger.info("skipping ytdlp: non-200 page status %s", page_status)
        return False
    if site.video_capture in [
        VideoCaptureOptions.DISABLE_VIDEO_CAPTURE.value,
        VideoCaptureOptions.DISABLE_YTDLP_CAPTURE.value,
    ]:
        logger.info("skipping ytdlp: site has video capture disabled")
        return False

    ytdlp_url = page.redirect_url if page.redirect_url else page.url

    if "chrome-error:" in ytdlp_url:
        return False

    return True


=======
>>>>>>> c5aa4617
def isyoutubehost(url):
    # split 1 splits scheme from url, split 2 splits path from hostname, split 3 splits query string on hostname
    return "youtube.com" in url.split("//")[-1].split("/")[0].split("?")[0]


class ExtraHeaderAdder(urllib.request.BaseHandler):
    def __init__(self, extra_headers):
        self.extra_headers = extra_headers
        self.http_request = self._http_request
        self.https_request = self._http_request

    def _http_request(self, req):
        for h, v in self.extra_headers.items():
            if h.capitalize() not in req.headers:
                req.add_header(h, v)
        return req


def _build_youtube_dl(worker, destdir, site, page, ytdlp_proxy_endpoints):
    """
    Builds a yt-dlp `yt_dlp.YoutubeDL` for brozzling `site` with `worker`.

    The `YoutubeDL` instance does a few special brozzler-specific things:

    - periodically updates `site.last_claimed` in rethinkdb
    - pushes captured video to warcprox using a WARCPROX_WRITE_RECORD request
    - some logging

    Args:
        worker (brozzler.BrozzlerWorker): the calling brozzler worker
        destdir (str): where to save downloaded videos
        site (brozzler.Site): the site we are brozzling
        page (brozzler.Page): the page we are brozzling

    Returns:
        a yt-dlp `yt_dlp.YoutubeDL` instance
    """

    class _YoutubeDL(yt_dlp.YoutubeDL):
        logger = structlog.get_logger(__module__ + "." + __qualname__)

        def __init__(self, url, params=None, auto_init=True):
            super().__init__(params, auto_init)

            self.url = url
            self.logger = self.logger.bind(url=url)

        def process_ie_result(self, ie_result, download=True, extra_info=None):
            if extra_info is None:
                extra_info = {}
            result_type = ie_result.get("_type", "video")

            if result_type in ("url", "url_transparent"):
                if "extraction_depth" in extra_info:
                    self.logger.info(
                        f"Following redirect",
                        redirect_url=ie_result["url"],
                        extraction_depth=extra_info["extraction_depth"],
                    )
                    extra_info["extraction_depth"] = 1 + extra_info.get(
                        "extraction_depth", 0
                    )
                else:
                    extra_info["extraction_depth"] = 0
                if extra_info["extraction_depth"] >= YTDLP_MAX_REDIRECTS:
                    raise ExtractorError(
                        f"Too many hops for URL: {ie_result['url']}",
                        expected=True,
                    )
            return super().process_ie_result(ie_result, download, extra_info)

        def add_default_extra_info(self, ie_result, ie, url):
            # hook in some logging
            super().add_default_extra_info(ie_result, ie, url)
            extract_context = self.logger.bind(extractor=ie.IE_NAME)
            if ie_result.get("_type") == "playlist":
                extract_context.info("found playlist")
                if ie.IE_NAME in {
                    "youtube:playlist",
                    "youtube:tab",
                    "soundcloud:user",
                    "instagram:user",
                }:
                    # At this point ie_result['entries'] is an iterator that
                    # will fetch more metadata from youtube to list all the
                    # videos. We unroll that iterator here partly because
                    # otherwise `process_ie_result()` will clobber it, and we
                    # use it later to extract the watch pages as outlinks.
                    try:
                        ie_result["entries_no_dl"] = list(ie_result["entries"])
                    except Exception as e:
                        extract_context.warning(
                            "failed to unroll entries ie_result['entries']?",
                            exc_info=True,
                        )
                        ie_result["entries_no_dl"] = []
                    ie_result["entries"] = []
                    self.logger.info(
                        "not downloading media files from this "
                        "playlist because we expect to capture them from "
                        "individual watch/track/detail pages",
                        media_file_count=len(ie_result["entries_no_dl"]),
                    )
            else:
                extract_context.info("found a download")

        def _push_video_to_warcprox(self, site, info_dict, postprocessor):
            # 220211 update: does yt-dlp supply content-type? no, not as such
            # XXX Don't know how to get the right content-type. Youtube-dl
            # doesn't supply it. Sometimes (with --hls-prefer-native)
            # youtube-dl produces a stitched-up video that /usr/bin/file fails
            # to identify (says "application/octet-stream"). `ffprobe` doesn't
            # give us a mimetype.
            if info_dict.get("ext") == "mp4":
                mimetype = "video/mp4"
            else:
                try:
                    import magic

                    mimetype = magic.from_file(info_dict["filepath"], mime=True)
                except ImportError as e:
                    mimetype = "video/%s" % info_dict["ext"]
                    self.logger.warning(
                        "guessing mimetype due to error",
                        mimetype=mimetype,
                        exc_info=True,
                    )

            # youtube watch page postprocessor is MoveFiles

            if postprocessor == "FixupM3u8" or postprocessor == "Merger":
                url = "youtube-dl:%05d:%s" % (
                    info_dict.get("playlist_index") or 1,
                    info_dict["webpage_url"],
                )
            else:
                url = info_dict.get("url", "")

            # skip urls containing .m3u8, to avoid duplicates handled by FixupM3u8
            if url == "" or ".m3u8" in url:
                return

            size = os.path.getsize(info_dict["filepath"])
            self.logger.info(
                "pushing video to warcprox",
                format=info_dict["format"],
                mimetype=mimetype,
                size=size,
                warcprox=worker._proxy_for(site),
            )
            with open(info_dict["filepath"], "rb") as f:
                # include content-length header to avoid chunked
                # transfer, which warcprox currently rejects
                extra_headers = dict(site.extra_headers())
                extra_headers["content-length"] = size
                request, response = worker._warcprox_write_record(
                    warcprox_address=worker._proxy_for(site),
                    url=url,
                    warc_type="resource",
                    content_type=mimetype,
                    payload=f,
                    extra_headers=extra_headers,
                )

            # consulted by _remember_videos()
            ydl.pushed_videos.append(
                {
                    "url": url,
                    "response_code": response.code,
                    "content-type": mimetype,
                    "content-length": size,
                }
            )

    def maybe_heartbeat_site_last_claimed(*args, **kwargs):
        # in case yt-dlp takes a long time, heartbeat site.last_claimed
        # to prevent another brozzler-worker from claiming the site
        try:
            if (
                site.rr
                and doublethink.utcnow() - site.last_claimed
                > datetime.timedelta(minutes=worker.SITE_SESSION_MINUTES)
            ):
                worker.logger.debug(
                    "heartbeating site.last_claimed to prevent another "
                    "brozzler-worker claiming this site",
                    id=site.id,
                )
                site.last_claimed = doublethink.utcnow()
                site.save()
        except:
            worker.logger.debug(
                "problem heartbeating site.last_claimed site",
                id=site.id,
                exc_info=True,
            )

    def ydl_postprocess_hook(d):
        if d["status"] == "finished":
            worker.logger.info(
                "[ydl_postprocess_hook] Finished postprocessing",
                postprocessor=d["postprocessor"],
            )
            is_youtube_host = isyoutubehost(d["info_dict"]["webpage_url"])

            metrics.brozzler_ydl_download_successes.labels(is_youtube_host).inc(1)
            if worker._using_warcprox(site):
                _YoutubeDL._push_video_to_warcprox(
                    _YoutubeDL, site, d["info_dict"], d["postprocessor"]
                )

    # default socket_timeout is 20 -- we hit it often when cluster is busy
    ydl_opts = {
        "outtmpl": "{}/ydl%(autonumber)s.out".format(destdir),
        "retries": 1,
        "nocheckcertificate": True,
        "noplaylist": True,
        "noprogress": True,
        "nopart": True,
        "no_color": True,
        "socket_timeout": 40,
        "progress_hooks": [maybe_heartbeat_site_last_claimed],
        "postprocessor_hooks": [ydl_postprocess_hook],
        # https://github.com/yt-dlp/yt-dlp#format-selection
        # "By default, yt-dlp tries to download the best available quality..."
        # v.2023.07.06 https://www.reddit.com/r/youtubedl/wiki/h264/?rdt=63577
        # recommended: convert working cli to api call with
        # https://github.com/yt-dlp/yt-dlp/blob/master/devscripts/cli_to_api.py
        "format_sort": ["res:720", "vcodec:h264", "acodec:aac"],
        # skip live streams
        "match_filter": match_filter_func("!is_live"),
        "extractor_args": {"youtube": {"skip": ["dash", "hls"]}},
        # --cache-dir local or..
        # this looked like a problem with nsf-mounted homedir, maybe not a problem for brozzler on focal?
        "cache_dir": "/home/archiveit",
        "logger": logger,
        "verbose": False,
        "quiet": False,
        # recommended to avoid bot detection
        "sleep_interval": 25,
        "max_sleep_interval": 90,
    }

    ytdlp_url = page.redirect_url if page.redirect_url else page.url
    is_youtube_host = isyoutubehost(ytdlp_url)
    if is_youtube_host and ytdlp_proxy_endpoints:
        ydl_opts["proxy"] = random.choice(ytdlp_proxy_endpoints)
        # don't log proxy value secrets
        ytdlp_proxy_for_logs = (
            ydl_opts["proxy"].split("@")[1] if "@" in ydl_opts["proxy"] else "@@@"
        )
        logger.info("using yt-dlp proxy ...", proxy=ytdlp_proxy_for_logs)

    # skip warcprox proxying yt-dlp v.2023.07.06: youtube extractor using ranges
    # if worker._proxy_for(site):
    #    ydl_opts["proxy"] = "http://{}".format(worker._proxy_for(site))

    ydl = _YoutubeDL(ytdlp_url, params=ydl_opts)
    if site.extra_headers():
        ydl._opener.add_handler(ExtraHeaderAdder(site.extra_headers(page)))
    ydl.pushed_videos = []
    ydl.is_youtube_host = is_youtube_host

    return ydl


def _remember_videos(page, pushed_videos=None):
    """
    Saves info about videos captured by yt-dlp in `page.videos`.
    """
    if not "videos" in page:
        page.videos = []
    for pushed_video in pushed_videos or []:
        video = {
            "blame": "youtube-dl",
            "url": pushed_video["url"],
            "response_code": pushed_video["response_code"],
            "content-type": pushed_video["content-type"],
            "content-length": pushed_video["content-length"],
        }
        logger.debug("pushed video", video=video)
        page.videos.append(video)


def _try_youtube_dl(worker, ydl, site, page):
    max_attempts = PROXY_ATTEMPTS if ydl.is_youtube_host else 1
    attempt = 0
    while attempt < max_attempts:
        try:
            logger.info("trying yt-dlp", url=ydl.url)
            # should_download_vid = not ydl.is_youtube_host
            # then
            # ydl.extract_info(str(urlcanon.whatwg(ydl.url)), download=should_download_vid)
            # if ydl.is_youtube_host and ie_result:
            #     download_url = ie_result.get("url")
            with brozzler.thread_accept_exceptions():
                # we do whatwg canonicalization here to avoid "<urlopen error
                # no host given>" resulting in ProxyError
                # needs automated test
                # and yt-dlp needs sanitize_info for extract_info
                ie_result = ydl.sanitize_info(
                    ydl.extract_info(str(urlcanon.whatwg(ydl.url)))
                )
            metrics.brozzler_ydl_extract_successes.labels(ydl.is_youtube_host).inc(1)
            break
        except brozzler.ShutdownRequested as e:
            raise
        except Exception as e:
            if (
                hasattr(e, "exc_info")
                and e.exc_info[0] == yt_dlp.utils.UnsupportedError
            ):
                return None
            elif (
                hasattr(e, "exc_info")
                and e.exc_info[0] == urllib.error.HTTPError
                and hasattr(e.exc_info[1], "code")
                and e.exc_info[1].code == 420
            ):
                raise brozzler.ReachedLimit(e.exc_info[1])
            elif isinstance(e, yt_dlp.utils.DownloadError) and (
                "Redirect loop detected" in e.msg or "Too many redirects" in e.msg
            ):
                raise brozzler.VideoExtractorError(e.msg)
            else:
                # todo: other errors to handle separately?
                # OSError('Tunnel connection failed: 464 Host Not Allowed') (caused by ProxyError...)
                # and others...
                attempt += 1
                if attempt == max_attempts:
                    logger.warning(
                        "Failed after %s attempt(s)",
                        max_attempts,
                        attempts=max_attempts,
                        exc_info=True,
                    )
                    raise brozzler.VideoExtractorError(
                        "yt-dlp hit error extracting info for %s" % ydl.url
                    )
                else:
                    retry_wait = min(60, YTDLP_WAIT * (1.5 ** (attempt - 1)))
                    logger.info(
                        "Attempt %s failed. Retrying in %s seconds...",
                        attempt,
                        retry_wait,
                    )
                    time.sleep(retry_wait)
    else:
        raise brozzler.VideoExtractorError(
            "yt-dlp hit unknown error extracting info for %s" % ydl.url
        )

    logger.info("ytdlp completed successfully")

    _remember_videos(page, ydl.pushed_videos)
    if worker._using_warcprox(site):
        info_json = json.dumps(ie_result, sort_keys=True, indent=4)
        logger.info(
            "sending WARCPROX_WRITE_RECORD request to warcprox with yt-dlp json",
            url=ydl.url,
        )
        worker._warcprox_write_record(
            warcprox_address=worker._proxy_for(site),
            url="youtube-dl:%s" % str(urlcanon.semantic(ydl.url)),
            warc_type="metadata",
            content_type="application/vnd.youtube-dl_formats+json;charset=utf-8",
            payload=info_json.encode("utf-8"),
            extra_headers=site.extra_headers(page),
        )
    return ie_result


@metrics.brozzler_ytdlp_duration_seconds.time()
@metrics.brozzler_in_progress_ytdlps.track_inprogress()
def do_youtube_dl(worker, site, page, ytdlp_proxy_endpoints):
    """
    Runs yt-dlp configured for `worker` and `site` to download videos from
    `page`.

    Args:
        worker (brozzler.BrozzlerWorker): the calling brozzler worker
        site (brozzler.Site): the site we are brozzling
        page (brozzler.Page): the page we are brozzling

    Returns:
         `list` of `str`: outlink urls
    """
    with tempfile.TemporaryDirectory(
        prefix="brzl-ydl-", dir=worker._ytdlp_tmpdir
    ) as tempdir:
        logger.info("tempdir for yt-dlp", tempdir=tempdir)
        ydl = _build_youtube_dl(worker, tempdir, site, page, ytdlp_proxy_endpoints)
        ie_result = _try_youtube_dl(worker, ydl, site, page)
        outlinks = set()
        if ie_result and (
            ie_result.get("extractor") == "youtube:playlist"
            or ie_result.get("extractor") == "youtube:tab"
        ):
            # youtube watch pages as outlinks
            outlinks = {
                "https://www.youtube.com/watch?v=%s" % e["id"]
                for e in ie_result.get("entries_no_dl", [])
            }
        # any outlinks for other cases? soundcloud, maybe?
        return outlinks<|MERGE_RESOLUTION|>--- conflicted
+++ resolved
@@ -47,30 +47,6 @@
 logger = structlog.get_logger(logger_name=__name__)
 
 
-<<<<<<< HEAD
-def should_ytdlp(site, page, page_status):
-    # called only after we've passed needs_browsing() check
-
-    if page_status != 200:
-        logger.info("skipping ytdlp: non-200 page status %s", page_status)
-        return False
-    if site.video_capture in [
-        VideoCaptureOptions.DISABLE_VIDEO_CAPTURE.value,
-        VideoCaptureOptions.DISABLE_YTDLP_CAPTURE.value,
-    ]:
-        logger.info("skipping ytdlp: site has video capture disabled")
-        return False
-
-    ytdlp_url = page.redirect_url if page.redirect_url else page.url
-
-    if "chrome-error:" in ytdlp_url:
-        return False
-
-    return True
-
-
-=======
->>>>>>> c5aa4617
 def isyoutubehost(url):
     # split 1 splits scheme from url, split 2 splits path from hostname, split 3 splits query string on hostname
     return "youtube.com" in url.split("//")[-1].split("/")[0].split("?")[0]
