"""
brozzler/ydl.py - youtube-dl / yt-dlp support for brozzler

Copyright (C) 2024-2025 Internet Archive

Licensed under the Apache License, Version 2.0 (the "License");
you may not use this file except in compliance with the License.
You may obtain a copy of the License at

    http://www.apache.org/licenses/LICENSE-2.0

Unless required by applicable law or agreed to in writing, software
distributed under the License is distributed on an "AS IS" BASIS,
WITHOUT WARRANTIES OR CONDITIONS OF ANY KIND, either express or implied.
See the License for the specific language governing permissions and
limitations under the License.
"""

import yt_dlp
from yt_dlp.utils import match_filter_func, ExtractorError
import brozzler
from brozzler.model import VideoCaptureOptions
import urllib.request
import tempfile
import urlcanon
import os
import json
import datetime

from . import metrics

import random
import structlog
import threading
import traceback
import doublethink
import time

thread_local = threading.local()


PROXY_ATTEMPTS = 4
YTDLP_WAIT = 10
YTDLP_MAX_REDIRECTS = 5


<<<<<<< HEAD
def should_ytdlp(site, page, page_status):
=======
logger = structlog.get_logger()


def should_ytdlp(site, page, page_status, skip_av_seeds):
>>>>>>> b79054d2
    # called only after we've passed needs_browsing() check

    if page_status != 200:
        logger.info("skipping ytdlp: non-200 page status", page_status=page_status)
        return False
<<<<<<< HEAD
    if site.video_capture in [
        VideoCaptureOptions.DISABLE_VIDEO_CAPTURE.value,
        VideoCaptureOptions.DISABLE_YTDLP_CAPTURE.value,
    ]:
        logging.info("skipping ytdlp: site has video capture disabled")
=======
    if site.skip_ytdlp:
        logger.info("skipping ytdlp: site marked skip_ytdlp")
>>>>>>> b79054d2
        return False

    ytdlp_url = page.redirect_url if page.redirect_url else page.url

    if "chrome-error:" in ytdlp_url:
        return False

<<<<<<< HEAD
=======
    ytdlp_seed = (
        site["metadata"]["ait_seed_id"]
        if "metadata" in site and "ait_seed_id" in site["metadata"]
        else None
    )

    # TODO: develop UI and refactor
    if ytdlp_seed:
        if site.skip_ytdlp is None and ytdlp_seed in skip_av_seeds:
            logger.info("skipping ytdlp: site in skip_av_seeds")
            site.skip_ytdlp = True
            return False
        else:
            site.skip_ytdlp = False

>>>>>>> b79054d2
    return True


def isyoutubehost(url):
    # split 1 splits scheme from url, split 2 splits path from hostname, split 3 splits query string on hostname
    return "youtube.com" in url.split("//")[-1].split("/")[0].split("?")[0]


class ExtraHeaderAdder(urllib.request.BaseHandler):
    def __init__(self, extra_headers):
        self.extra_headers = extra_headers
        self.http_request = self._http_request
        self.https_request = self._http_request

    def _http_request(self, req):
        for h, v in self.extra_headers.items():
            if h.capitalize() not in req.headers:
                req.add_header(h, v)
        return req


def _build_youtube_dl(worker, destdir, site, page, ytdlp_proxy_endpoints):
    """
    Builds a yt-dlp `yt_dlp.YoutubeDL` for brozzling `site` with `worker`.

    The `YoutubeDL` instance does a few special brozzler-specific things:

    - periodically updates `site.last_claimed` in rethinkdb
    - pushes captured video to warcprox using a WARCPROX_WRITE_RECORD request
    - some logging

    Args:
        worker (brozzler.BrozzlerWorker): the calling brozzler worker
        destdir (str): where to save downloaded videos
        site (brozzler.Site): the site we are brozzling
        page (brozzler.Page): the page we are brozzling

    Returns:
        a yt-dlp `yt_dlp.YoutubeDL` instance
    """

    class _YoutubeDL(yt_dlp.YoutubeDL):
        logger = structlog.get_logger(__module__ + "." + __qualname__)

        def __init__(self, url, params=None, auto_init=True):
            super().__init__(params, auto_init)

            self.url = url
            self.logger = self.logger.bind(url=url)

        def process_ie_result(self, ie_result, download=True, extra_info=None):
            if extra_info is None:
                extra_info = {}
            result_type = ie_result.get("_type", "video")

            if result_type in ("url", "url_transparent"):
                if "extraction_depth" in extra_info:
                    self.logger.info(
                        f"Following redirect",
                        redirect_url=ie_result["url"],
                        extraction_depth=extra_info["extraction_depth"],
                    )
                    extra_info["extraction_depth"] = 1 + extra_info.get(
                        "extraction_depth", 0
                    )
                else:
                    extra_info["extraction_depth"] = 0
                if extra_info["extraction_depth"] >= YTDLP_MAX_REDIRECTS:
                    raise ExtractorError(
                        f"Too many hops for URL: {ie_result['url']}",
                        expected=True,
                    )
            return super().process_ie_result(ie_result, download, extra_info)

        def add_default_extra_info(self, ie_result, ie, url):
            # hook in some logging
            super().add_default_extra_info(ie_result, ie, url)
            extract_context = self.logger.bind(extractor=ie.IE_NAME)
            if ie_result.get("_type") == "playlist":
                extract_context.info("found playlist")
                if ie.IE_NAME in {
                    "youtube:playlist",
                    "youtube:tab",
                    "soundcloud:user",
                    "instagram:user",
                }:
                    # At this point ie_result['entries'] is an iterator that
                    # will fetch more metadata from youtube to list all the
                    # videos. We unroll that iterator here partly because
                    # otherwise `process_ie_result()` will clobber it, and we
                    # use it later to extract the watch pages as outlinks.
                    try:
                        ie_result["entries_no_dl"] = list(ie_result["entries"])
                    except Exception as e:
                        extract_context.warning(
                            "failed to unroll entries ie_result['entries']?",
                            exc_info=True,
                        )
                        ie_result["entries_no_dl"] = []
                    ie_result["entries"] = []
                    self.logger.info(
                        "not downloading media files from this "
                        "playlist because we expect to capture them from "
                        "individual watch/track/detail pages",
                        media_file_count=len(ie_result["entries_no_dl"]),
                    )
            else:
                extract_context.info("found a download")

        def _push_video_to_warcprox(self, site, info_dict, postprocessor):
            # 220211 update: does yt-dlp supply content-type? no, not as such
            # XXX Don't know how to get the right content-type. Youtube-dl
            # doesn't supply it. Sometimes (with --hls-prefer-native)
            # youtube-dl produces a stitched-up video that /usr/bin/file fails
            # to identify (says "application/octet-stream"). `ffprobe` doesn't
            # give us a mimetype.
            if info_dict.get("ext") == "mp4":
                mimetype = "video/mp4"
            else:
                try:
                    import magic

                    mimetype = magic.from_file(info_dict["filepath"], mime=True)
                except ImportError as e:
                    mimetype = "video/%s" % info_dict["ext"]
                    self.logger.warning(
                        "guessing mimetype due to error",
                        mimetype=mimetype,
                        exc_info=True,
                    )

            # youtube watch page postprocessor is MoveFiles

            if postprocessor == "FixupM3u8" or postprocessor == "Merger":
                url = "youtube-dl:%05d:%s" % (
                    info_dict.get("playlist_index") or 1,
                    info_dict["webpage_url"],
                )
            else:
                url = info_dict.get("url", "")

            # skip urls containing .m3u8, to avoid duplicates handled by FixupM3u8
            if url == "" or ".m3u8" in url:
                return

            size = os.path.getsize(info_dict["filepath"])
            self.logger.info(
                "pushing video to warcprox",
                format=info_dict["format"],
                mimetype=mimetype,
                size=size,
                warcprox=worker._proxy_for(site),
            )
            with open(info_dict["filepath"], "rb") as f:
                # include content-length header to avoid chunked
                # transfer, which warcprox currently rejects
                extra_headers = dict(site.extra_headers())
                extra_headers["content-length"] = size
                request, response = worker._warcprox_write_record(
                    warcprox_address=worker._proxy_for(site),
                    url=url,
                    warc_type="resource",
                    content_type=mimetype,
                    payload=f,
                    extra_headers=extra_headers,
                )

            # consulted by _remember_videos()
            ydl.pushed_videos.append(
                {
                    "url": url,
                    "response_code": response.code,
                    "content-type": mimetype,
                    "content-length": size,
                }
            )

    def maybe_heartbeat_site_last_claimed(*args, **kwargs):
        # in case yt-dlp takes a long time, heartbeat site.last_claimed
        # to prevent another brozzler-worker from claiming the site
        try:
            if (
                site.rr
                and doublethink.utcnow() - site.last_claimed
                > datetime.timedelta(minutes=worker.SITE_SESSION_MINUTES)
            ):
                worker.logger.debug(
                    "heartbeating site.last_claimed to prevent another "
                    "brozzler-worker claiming this site",
                    id=site.id,
                )
                site.last_claimed = doublethink.utcnow()
                site.save()
        except:
            worker.logger.debug(
                "problem heartbeating site.last_claimed site",
                id=site.id,
                exc_info=True,
            )

    def ydl_postprocess_hook(d):
        if d["status"] == "finished":
            worker.logger.info(
                "[ydl_postprocess_hook] Finished postprocessing",
                postprocessor=d["postprocessor"],
            )
            is_youtube_host = isyoutubehost(d["info_dict"]["webpage_url"])

            metrics.brozzler_ydl_download_successes.labels(is_youtube_host).inc(1)
            if worker._using_warcprox(site):
                _YoutubeDL._push_video_to_warcprox(
                    _YoutubeDL, site, d["info_dict"], d["postprocessor"]
                )

    # default socket_timeout is 20 -- we hit it often when cluster is busy
    ydl_opts = {
        "outtmpl": "{}/ydl%(autonumber)s.out".format(destdir),
        "retries": 1,
        "nocheckcertificate": True,
        "noplaylist": True,
        "noprogress": True,
        "nopart": True,
        "no_color": True,
        "socket_timeout": 40,
        "progress_hooks": [maybe_heartbeat_site_last_claimed],
        "postprocessor_hooks": [ydl_postprocess_hook],
        # https://github.com/yt-dlp/yt-dlp#format-selection
        # "By default, yt-dlp tries to download the best available quality..."
        # v.2023.07.06 https://www.reddit.com/r/youtubedl/wiki/h264/?rdt=63577
        # recommended: convert working cli to api call with
        # https://github.com/yt-dlp/yt-dlp/blob/master/devscripts/cli_to_api.py
        "format_sort": ["res:720", "vcodec:h264", "acodec:aac"],
        # skip live streams
        "match_filter": match_filter_func("!is_live"),
        "extractor_args": {"youtube": {"skip": ["dash", "hls"]}},
        # --cache-dir local or..
        # this looked like a problem with nsf-mounted homedir, maybe not a problem for brozzler on focal?
        "cache_dir": "/home/archiveit",
        "logger": logger,
        "verbose": False,
        "quiet": False,
        # recommended to avoid bot detection
        "sleep_interval": 25,
        "max_sleep_interval": 90,
    }

    ytdlp_url = page.redirect_url if page.redirect_url else page.url
    is_youtube_host = isyoutubehost(ytdlp_url)
    if is_youtube_host and ytdlp_proxy_endpoints:
        ydl_opts["proxy"] = random.choice(ytdlp_proxy_endpoints)
        # don't log proxy value secrets
        ytdlp_proxy_for_logs = (
            ydl_opts["proxy"].split("@")[1] if "@" in ydl_opts["proxy"] else "@@@"
        )
        logger.info("using yt-dlp proxy ...", proxy=ytdlp_proxy_for_logs)

    # skip warcprox proxying yt-dlp v.2023.07.06: youtube extractor using ranges
    # if worker._proxy_for(site):
    #    ydl_opts["proxy"] = "http://{}".format(worker._proxy_for(site))

    ydl = _YoutubeDL(ytdlp_url, params=ydl_opts)
    if site.extra_headers():
        ydl._opener.add_handler(ExtraHeaderAdder(site.extra_headers(page)))
    ydl.pushed_videos = []
    ydl.is_youtube_host = is_youtube_host

    return ydl


def _remember_videos(page, pushed_videos=None):
    """
    Saves info about videos captured by yt-dlp in `page.videos`.
    """
    if not "videos" in page:
        page.videos = []
    for pushed_video in pushed_videos or []:
        video = {
            "blame": "youtube-dl",
            "url": pushed_video["url"],
            "response_code": pushed_video["response_code"],
            "content-type": pushed_video["content-type"],
            "content-length": pushed_video["content-length"],
        }
<<<<<<< HEAD
        logging.debug("pushed video %s", video)
=======
        logger.debug("embedded video", video=video)
>>>>>>> b79054d2
        page.videos.append(video)


def _try_youtube_dl(worker, ydl, site, page):
    max_attempts = PROXY_ATTEMPTS if ydl.is_youtube_host else 1
    attempt = 0
    while attempt < max_attempts:
        try:
            logger.info("trying yt-dlp", url=ydl.url)
            # should_download_vid = not ydl.is_youtube_host
            # then
            # ydl.extract_info(str(urlcanon.whatwg(ydl.url)), download=should_download_vid)
            # if ydl.is_youtube_host and ie_result:
            #     download_url = ie_result.get("url")
            with brozzler.thread_accept_exceptions():
                # we do whatwg canonicalization here to avoid "<urlopen error
                # no host given>" resulting in ProxyError
                # needs automated test
                # and yt-dlp needs sanitize_info for extract_info
                ie_result = ydl.sanitize_info(
                    ydl.extract_info(str(urlcanon.whatwg(ydl.url)))
                )
            metrics.brozzler_ydl_extract_successes.labels(ydl.is_youtube_host).inc(1)
            break
        except brozzler.ShutdownRequested as e:
            raise
        except Exception as e:
            if (
                hasattr(e, "exc_info")
                and e.exc_info[0] == yt_dlp.utils.UnsupportedError
            ):
                return None
            elif (
                hasattr(e, "exc_info")
                and e.exc_info[0] == urllib.error.HTTPError
                and hasattr(e.exc_info[1], "code")
                and e.exc_info[1].code == 420
            ):
                raise brozzler.ReachedLimit(e.exc_info[1])
            elif isinstance(e, yt_dlp.utils.DownloadError) and (
                "Redirect loop detected" in e.msg or "Too many redirects" in e.msg
            ):
                raise brozzler.VideoExtractorError(e.msg)
            else:
                # todo: other errors to handle separately?
                # OSError('Tunnel connection failed: 464 Host Not Allowed') (caused by ProxyError...)
                # and others...
                attempt += 1
                if attempt == max_attempts:
                    logger.warning(
                        "Failed after %s attempt(s)",
                        max_attempts,
                        attempts=max_attempts,
                        exc_info=True,
                    )
                    raise brozzler.VideoExtractorError(
                        "yt-dlp hit error extracting info for %s" % ydl.url
                    )
                else:
                    retry_wait = min(60, YTDLP_WAIT * (1.5 ** (attempt - 1)))
                    logger.info(
                        "Attempt %s failed. Retrying in %s seconds...",
                        attempt,
                        retry_wait,
                    )
                    time.sleep(retry_wait)
    else:
        raise brozzler.VideoExtractorError(
            "yt-dlp hit unknown error extracting info for %s" % ydl.url
        )

    logger.info("ytdlp completed successfully")

    _remember_videos(page, ydl.pushed_videos)
    if worker._using_warcprox(site):
        info_json = json.dumps(ie_result, sort_keys=True, indent=4)
        logger.info(
            "sending WARCPROX_WRITE_RECORD request to warcprox " "with yt-dlp json",
            url=ydl.url,
        )
        worker._warcprox_write_record(
            warcprox_address=worker._proxy_for(site),
            url="youtube-dl:%s" % str(urlcanon.semantic(ydl.url)),
            warc_type="metadata",
            content_type="application/vnd.youtube-dl_formats+json;charset=utf-8",
            payload=info_json.encode("utf-8"),
            extra_headers=site.extra_headers(page),
        )
    return ie_result


@metrics.brozzler_ytdlp_duration_seconds.time()
@metrics.brozzler_in_progress_ytdlps.track_inprogress()
def do_youtube_dl(worker, site, page, ytdlp_proxy_endpoints):
    """
    Runs yt-dlp configured for `worker` and `site` to download videos from
    `page`.

    Args:
        worker (brozzler.BrozzlerWorker): the calling brozzler worker
        site (brozzler.Site): the site we are brozzling
        page (brozzler.Page): the page we are brozzling

    Returns:
         `list` of `str`: outlink urls
    """
    with tempfile.TemporaryDirectory(
        prefix="brzl-ydl-", dir=worker._ytdlp_tmpdir
    ) as tempdir:
        logger.info("tempdir for yt-dlp", tempdir=tempdir)
        ydl = _build_youtube_dl(worker, tempdir, site, page, ytdlp_proxy_endpoints)
        ie_result = _try_youtube_dl(worker, ydl, site, page)
        outlinks = set()
        if ie_result and (
            ie_result.get("extractor") == "youtube:playlist"
            or ie_result.get("extractor") == "youtube:tab"
        ):
            # youtube watch pages as outlinks
            outlinks = {
                "https://www.youtube.com/watch?v=%s" % e["id"]
                for e in ie_result.get("entries_no_dl", [])
            }
        # any outlinks for other cases? soundcloud, maybe?
        return outlinks<|MERGE_RESOLUTION|>--- conflicted
+++ resolved
@@ -44,29 +44,20 @@
 YTDLP_MAX_REDIRECTS = 5
 
 
-<<<<<<< HEAD
+logger = structlog.get_logger()
+
+
 def should_ytdlp(site, page, page_status):
-=======
-logger = structlog.get_logger()
-
-
-def should_ytdlp(site, page, page_status, skip_av_seeds):
->>>>>>> b79054d2
     # called only after we've passed needs_browsing() check
 
     if page_status != 200:
-        logger.info("skipping ytdlp: non-200 page status", page_status=page_status)
+        logger.info("skipping ytdlp: non-200 page status %s", page_status)
         return False
-<<<<<<< HEAD
     if site.video_capture in [
         VideoCaptureOptions.DISABLE_VIDEO_CAPTURE.value,
         VideoCaptureOptions.DISABLE_YTDLP_CAPTURE.value,
     ]:
-        logging.info("skipping ytdlp: site has video capture disabled")
-=======
-    if site.skip_ytdlp:
-        logger.info("skipping ytdlp: site marked skip_ytdlp")
->>>>>>> b79054d2
+        logger.info("skipping ytdlp: site has video capture disabled")
         return False
 
     ytdlp_url = page.redirect_url if page.redirect_url else page.url
@@ -74,24 +65,6 @@
     if "chrome-error:" in ytdlp_url:
         return False
 
-<<<<<<< HEAD
-=======
-    ytdlp_seed = (
-        site["metadata"]["ait_seed_id"]
-        if "metadata" in site and "ait_seed_id" in site["metadata"]
-        else None
-    )
-
-    # TODO: develop UI and refactor
-    if ytdlp_seed:
-        if site.skip_ytdlp is None and ytdlp_seed in skip_av_seeds:
-            logger.info("skipping ytdlp: site in skip_av_seeds")
-            site.skip_ytdlp = True
-            return False
-        else:
-            site.skip_ytdlp = False
-
->>>>>>> b79054d2
     return True
 
 
@@ -375,11 +348,7 @@
             "content-type": pushed_video["content-type"],
             "content-length": pushed_video["content-length"],
         }
-<<<<<<< HEAD
-        logging.debug("pushed video %s", video)
-=======
-        logger.debug("embedded video", video=video)
->>>>>>> b79054d2
+        logger.debug("pushed video", video=video)
         page.videos.append(video)
 
 
