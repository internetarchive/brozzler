"""
brozzler/ydl.py - youtube-dl / yt-dlp support for brozzler

Copyright (C) 2024 Internet Archive

Licensed under the Apache License, Version 2.0 (the "License");
you may not use this file except in compliance with the License.
You may obtain a copy of the License at

    http://www.apache.org/licenses/LICENSE-2.0

Unless required by applicable law or agreed to in writing, software
distributed under the License is distributed on an "AS IS" BASIS,
WITHOUT WARRANTIES OR CONDITIONS OF ANY KIND, either express or implied.
See the License for the specific language governing permissions and
limitations under the License.
"""

import logging
import yt_dlp
from yt_dlp.utils import match_filter_func
import brozzler
import urllib.request
import tempfile
import urlcanon
import os
import json
import datetime
from cassandra import ReadTimeout
from cassandra.cluster import Cluster

import threading
import traceback
import doublethink

thread_local = threading.local()


def _timestamp4datetime(timestamp):
    """split `timestamp` into a tuple of 6 integers.

    :param timestamp: full-length timestamp
    """
    timestamp = timestamp[:14]
    return (
        int(timestamp[:-10]),
        int(timestamp[-10:-8]),
        int(timestamp[-8:-6]),
        int(timestamp[-6:-4]),
        int(timestamp[-4:-2]),
        int(timestamp[-2:])
        )

def should_ytdlp(site, page, skip_av_seeds):
    # called only after we've passed needs_browsing() check
    from .model import YTDLPStatus
    if page.status_code != 200:
        logging.info("skipping ytdlp: non-200 page status")
        return False
    if site.skip_ytdlp == "SKIP":
        logging.info("skipping ytdlp: site marked skip_ytdlp")
        return False

    ytdlp_url = page.redirect_url if page.redirect_url else page.url

    if "chrome-error:" in ytdlp_url:
        return False

    ytdlp_seed = (
        site["metadata"]["ait_seed_id"]
        if "metadata" in site and "ait_seed_id" in site["metadata"]
        else None
    )

    # TODO: develop UI and refactor
<<<<<<< HEAD
    if ytdlp_seed and ytdlp_seed in skip_av_seeds:
        logging.info("skipping ytdlp: site in skip_av_seeds")
        site.skip_ytdlp = True
        return False
    
    logging.info("checking containing page %s for seed %s", ytdlp_url, ytdlp_seed)

    if ytdlp_seed and "youtube.com/watch?v" in ytdlp_url:
        logging.info("found youtube watch page %r", ytdlp_url)
        # connect to bmiller-dev cluster, keyspace video; we can modify default timeout in cassandra.yaml
        cluster = Cluster(["207.241.235.189"], protocol_version=5)
        session = cluster.connect("video")
        containing_page_query = "SELECT * from videos where scope=%s and containing_page_url=%s LIMIT 1"
        future = session.execute_async(containing_page_query, [f"s:{ytdlp_seed}", str(urlcanon.aggressive(ytdlp_url))])
        try:
            rows = future.result()
        except ReadTimeout:
            logging.exception("Query timed out:")

        if len(rows.current_rows) == 0:
            logging.info("no results returned from videos query")
            return True

        for row in rows:
            logging.info("video query found %r", row)
            ytdlp_timestamp = datetime.datetime(*_timestamp4datetime(row.video_timestamp))
            logging.info("ytdlp_timestamp: %s", ytdlp_timestamp)
            time_diff = datetime.datetime.now() - ytdlp_timestamp
            # TODO: make variable for timedelta
            if time_diff < datetime.timedelta(days = 90):
                logging.info("skipping ytdlp for %s since there's a recent capture", row.containing_page_url)
                return False
=======
    if ytdlp_seed
        if site.skip_ytdlp == "UNKNOWN" and ytdlp_seed in skip_av_seeds:
            logging.info("skipping ytdlp: site in skip_av_seeds")
            site.skip_ytdlp = YTDLPStatus.SKIP
            return False
        else:
            site.skip_ytdlp = YTDLPStatus.CAPTURE
>>>>>>> e562bc0e

    return True

class ExtraHeaderAdder(urllib.request.BaseHandler):
    def __init__(self, extra_headers):
        self.extra_headers = extra_headers
        self.http_request = self._http_request
        self.https_request = self._http_request

    def _http_request(self, req):
        for h, v in self.extra_headers.items():
            if h.capitalize() not in req.headers:
                req.add_header(h, v)
        return req


def _build_youtube_dl(worker, destdir, site, page):
    """
    Builds a yt-dlp `yt_dlp.YoutubeDL` for brozzling `site` with `worker`.

    The `YoutubeDL` instance does a few special brozzler-specific things:

    - periodically updates `site.last_claimed` in rethinkdb
    - pushes captured video to warcprox using a WARCPROX_WRITE_RECORD request
    - some logging

    Args:
        worker (brozzler.BrozzlerWorker): the calling brozzler worker
        destdir (str): where to save downloaded videos
        site (brozzler.Site): the site we are brozzling
        page (brozzler.Page): the page we are brozzling

    Returns:
        a yt-dlp `yt_dlp.YoutubeDL` instance
    """

    class _YoutubeDL(yt_dlp.YoutubeDL):
        logger = logging.getLogger(__module__ + "." + __qualname__)

        def add_default_extra_info(self, ie_result, ie, url):
            # hook in some logging
            super().add_default_extra_info(ie_result, ie, url)
            if ie_result.get("_type") == "playlist":
                self.logger.info("extractor %r found playlist in %s", ie.IE_NAME, url)
                if ie.IE_NAME in {
                    "youtube:playlist",
                    "youtube:tab",
                    "soundcloud:user",
                    "instagram:user",
                }:
                    # At this point ie_result['entries'] is an iterator that
                    # will fetch more metadata from youtube to list all the
                    # videos. We unroll that iterator here partly because
                    # otherwise `process_ie_result()` will clobber it, and we
                    # use it later to extract the watch pages as outlinks.
                    try:
                        ie_result["entries_no_dl"] = list(ie_result["entries"])
                    except Exception as e:
                        self.logger.warning(
                            "failed to unroll ie_result['entries']? for %s, %s; exception %s",
                            ie.IE_NAME,
                            url,
                            e,
                        )
                        ie_result["entries_no_dl"] = []
                    ie_result["entries"] = []
                    self.logger.info(
                        "not downloading %s media files from this "
                        "playlist because we expect to capture them from "
                        "individual watch/track/detail pages",
                        len(ie_result["entries_no_dl"]),
                    )
            else:
                self.logger.info("extractor %r found a download in %s", ie.IE_NAME, url)

        def _push_video_to_warcprox(self, site, info_dict, postprocessor):
            # 220211 update: does yt-dlp supply content-type? no, not as such
            # XXX Don't know how to get the right content-type. Youtube-dl
            # doesn't supply it. Sometimes (with --hls-prefer-native)
            # youtube-dl produces a stitched-up video that /usr/bin/file fails
            # to identify (says "application/octet-stream"). `ffprobe` doesn't
            # give us a mimetype.
            if info_dict.get("ext") == "mp4":
                mimetype = "video/mp4"
            else:
                try:
                    import magic

                    mimetype = magic.from_file(info_dict["filepath"], mime=True)
                except ImportError as e:
                    mimetype = "video/%s" % info_dict["ext"]
                    self.logger.warning("guessing mimetype %s because %r", mimetype, e)

            # youtube watch page postprocessor is MoveFiles

            if postprocessor == "FixupM3u8" or postprocessor == "Merger":
                url = "youtube-dl:%05d:%s" % (
                    info_dict.get("playlist_index") or 1,
                    info_dict["webpage_url"],
                )
            else:
                url = info_dict.get("url", "")

            # skip urls containing .m3u8, to avoid duplicates handled by FixupM3u8
            if url == "" or ".m3u8" in url:
                return

            size = os.path.getsize(info_dict["filepath"])
            self.logger.info(
                "pushing %r video as %s (%s bytes) to " "warcprox at %s with url %s",
                info_dict["format"],
                mimetype,
                size,
                worker._proxy_for(site),
                url,
            )
            with open(info_dict["filepath"], "rb") as f:
                # include content-length header to avoid chunked
                # transfer, which warcprox currently rejects
                extra_headers = dict(site.extra_headers())
                extra_headers["content-length"] = size
                try:
                    request, response = worker._warcprox_write_record(
                        warcprox_address=worker._proxy_for(site),
                        url=url,
                        warc_type="resource",
                        content_type=mimetype,
                        payload=f,
                        extra_headers=extra_headers,
                    )
                    # consulted by _remember_videos()
                    ydl.pushed_videos.append(
                        {
                            "url": url,
                            "response_code": response.code,
                            "content-type": mimetype,
                            "content-length": size,
                        }
                    )
                except:
                    traceback.print_exc()

    def maybe_heartbeat_site_last_claimed(*args, **kwargs):
        # in case yt-dlp takes a long time, heartbeat site.last_claimed
        # to prevent another brozzler-worker from claiming the site
        try:
            if (
                site.rr
                and doublethink.utcnow() - site.last_claimed
                > datetime.timedelta(minutes=worker.SITE_SESSION_MINUTES)
            ):
                worker.logger.debug(
                    "heartbeating site.last_claimed to prevent another "
                    "brozzler-worker claiming this site id=%r",
                    site.id,
                )
                site.last_claimed = doublethink.utcnow()
                site.save()
        except:
            worker.logger.debug(
                "problem heartbeating site.last_claimed site id=%r",
                site.id,
                exc_info=True,
            )

    def ydl_postprocess_hook(d):
        if d["status"] == "finished":
            worker.logger.info("[ydl_postprocess_hook] Finished postprocessing")
            worker.logger.info(
                "[ydl_postprocess_hook] postprocessor: {}".format(d["postprocessor"])
            )
            if worker._using_warcprox(site):
                _YoutubeDL._push_video_to_warcprox(
                    _YoutubeDL, site, d["info_dict"], d["postprocessor"]
                )

    # default socket_timeout is 20 -- we hit it often when cluster is busy
    ydl_opts = {
        "outtmpl": "{}/ydl%(autonumber)s.out".format(destdir),
        "retries": 1,
        "nocheckcertificate": True,
        "noplaylist": True,
        "noprogress": True,
        "nopart": True,
        "no_color": True,
        "socket_timeout": 40,
        "progress_hooks": [maybe_heartbeat_site_last_claimed],
        "postprocessor_hooks": [ydl_postprocess_hook],
        # https://github.com/yt-dlp/yt-dlp#format-selection
        # "By default, yt-dlp tries to download the best available quality..."
        # pre-v.2023.07.06: "format_sort": ["ext"],
        # v.2023.07.06 https://www.reddit.com/r/youtubedl/wiki/h264/?rdt=63577
        # recommended: convert working cli to api call with
        # https://github.com/yt-dlp/yt-dlp/blob/master/devscripts/cli_to_api.py
        "format": "b/bv+ba",
        "format_sort": ["res:720", "vcodec:h264", "acodec:aac"],
        # skip live streams
        "match_filter": match_filter_func("!is_live"),
        "extractor_args": {"youtube": {"skip": ["dash", "hls"]}},
        # --cache-dir local or..
        # this looked like a problem with nsf-mounted homedir, maybe not a problem for brozzler on focal?
        "cache_dir": "/home/archiveit",
        "logger": logging.getLogger("yt_dlp"),
        "verbose": False,
        "quiet": False,
    }

    # skip proxying yt-dlp v.2023.07.06
    # if worker._proxy_for(site):
    #    ydl_opts["proxy"] = "http://{}".format(worker._proxy_for(site))

    ydl = _YoutubeDL(ydl_opts)
    if site.extra_headers():
        ydl._opener.add_handler(ExtraHeaderAdder(site.extra_headers(page)))
    ydl.pushed_videos = []
    return ydl


def _remember_videos(page, pushed_videos=None):
    """
    Saves info about videos captured by yt-dlp in `page.videos`.
    """
    if not "videos" in page:
        page.videos = []
    for pushed_video in pushed_videos or []:
        video = {
            "blame": "youtube-dl",
            "url": pushed_video["url"],
            "response_code": pushed_video["response_code"],
            "content-type": pushed_video["content-type"],
            "content-length": pushed_video["content-length"],
        }
        logging.debug("pushed video %s", video)
        page.videos.append(video)


def _try_youtube_dl(worker, ydl, site, page):
    ytdlp_url = page.redirect_url if page.redirect_url else page.url
    try:
        logging.info("trying yt-dlp on %s", ytdlp_url)

        with brozzler.thread_accept_exceptions():
            # we do whatwg canonicalization here to avoid "<urlopen error
            # no host given>" resulting in ProxyError
            # needs automated test
            # and yt-dlp needs sanitize_info for extract_info
            ie_result = ydl.sanitize_info(
                ydl.extract_info(str(urlcanon.whatwg(ytdlp_url)))
            )
        _remember_videos(page, ydl.pushed_videos)
        if worker._using_warcprox(site):
            info_json = json.dumps(ie_result, sort_keys=True, indent=4)
            logging.info(
                "sending WARCPROX_WRITE_RECORD request to warcprox "
                "with yt-dlp json for %s",
                ytdlp_url,
            )
            worker._warcprox_write_record(
                warcprox_address=worker._proxy_for(site),
                url="youtube-dl:%s" % str(urlcanon.semantic(ytdlp_url)),
                warc_type="metadata",
                content_type="application/vnd.youtube-dl_formats+json;charset=utf-8",
                payload=info_json.encode("utf-8"),
                extra_headers=site.extra_headers(page),
            )
        return ie_result
    except brozzler.ShutdownRequested as e:
        raise
    except Exception as e:
        if hasattr(e, "exc_info") and e.exc_info[0] == yt_dlp.utils.UnsupportedError:
            return None
        elif (
            hasattr(e, "exc_info")
            and e.exc_info[0] == urllib.error.HTTPError
            and hasattr(e.exc_info[1], "code")
            and e.exc_info[1].code == 420
        ):
            raise brozzler.ReachedLimit(e.exc_info[1])
        elif (
            hasattr(e, "exc_info")
            and e.exc_info[0] == urllib.error.URLError
            and worker._proxy_for(site)
        ):
            # connection problem when using a proxy == proxy error (XXX?)
            raise brozzler.ProxyError(
                "yt-dlp hit apparent proxy error from " "%s" % ytdlp_url
            ) from e
        else:
            raise


def do_youtube_dl(worker, site, page):
    """
    Runs yt-dlp configured for `worker` and `site` to download videos from
    `page`.

    Args:
        worker (brozzler.BrozzlerWorker): the calling brozzler worker
        site (brozzler.Site): the site we are brozzling
        page (brozzler.Page): the page we are brozzling

    Returns:
         `list` of `str`: outlink urls
    """
    with tempfile.TemporaryDirectory(prefix="brzl-ydl-") as tempdir:
        ydl = _build_youtube_dl(worker, tempdir, site, page)
        ie_result = _try_youtube_dl(worker, ydl, site, page)
        outlinks = set()
        if ie_result and (
            ie_result.get("extractor") == "youtube:playlist"
            or ie_result.get("extractor") == "youtube:tab"
        ):
            # youtube watch pages as outlinks
            outlinks = {
                "https://www.youtube.com/watch?v=%s" % e["id"]
                for e in ie_result.get("entries_no_dl", [])
            }
        # any outlinks for other cases? soundcloud, maybe?
        return outlinks<|MERGE_RESOLUTION|>--- conflicted
+++ resolved
@@ -73,12 +73,14 @@
     )
 
     # TODO: develop UI and refactor
-<<<<<<< HEAD
-    if ytdlp_seed and ytdlp_seed in skip_av_seeds:
-        logging.info("skipping ytdlp: site in skip_av_seeds")
-        site.skip_ytdlp = True
-        return False
-    
+    if ytdlp_seed
+        if site.skip_ytdlp == "UNKNOWN" and ytdlp_seed in skip_av_seeds:
+            logging.info("skipping ytdlp: site in skip_av_seeds")
+            site.skip_ytdlp = YTDLPStatus.SKIP
+            return False
+        else:
+            site.skip_ytdlp = YTDLPStatus.CAPTURE
+
     logging.info("checking containing page %s for seed %s", ytdlp_url, ytdlp_seed)
 
     if ytdlp_seed and "youtube.com/watch?v" in ytdlp_url:
@@ -106,15 +108,6 @@
             if time_diff < datetime.timedelta(days = 90):
                 logging.info("skipping ytdlp for %s since there's a recent capture", row.containing_page_url)
                 return False
-=======
-    if ytdlp_seed
-        if site.skip_ytdlp == "UNKNOWN" and ytdlp_seed in skip_av_seeds:
-            logging.info("skipping ytdlp: site in skip_av_seeds")
-            site.skip_ytdlp = YTDLPStatus.SKIP
-            return False
-        else:
-            site.skip_ytdlp = YTDLPStatus.CAPTURE
->>>>>>> e562bc0e
 
     return True
 
