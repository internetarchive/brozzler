"""
brozzler/ydl.py - youtube-dl / yt-dlp support for brozzler

Copyright (C) 2024 Internet Archive

Licensed under the Apache License, Version 2.0 (the "License");
you may not use this file except in compliance with the License.
You may obtain a copy of the License at

    http://www.apache.org/licenses/LICENSE-2.0

Unless required by applicable law or agreed to in writing, software
distributed under the License is distributed on an "AS IS" BASIS,
WITHOUT WARRANTIES OR CONDITIONS OF ANY KIND, either express or implied.
See the License for the specific language governing permissions and
limitations under the License.
"""

import logging
import yt_dlp
from yt_dlp.utils import match_filter_func
import brozzler
import urllib.request
import tempfile
import urlcanon
import os
import json
import datetime
from cassandra import ReadTimeout
from cassandra.cluster import Cluster

from . import metrics

import threading
import traceback
import doublethink
import time

thread_local = threading.local()

PROXYRACK_PROXY = "@@@"
MAX_YTDLP_ATTEMPTS = 4
YTDLP_WAIT = 10


def _timestamp4datetime(timestamp):
    """split `timestamp` into a tuple of 6 integers.

    :param timestamp: full-length timestamp
    """
    timestamp = timestamp[:14]
    return (
        int(timestamp[:-10]),
        int(timestamp[-10:-8]),
        int(timestamp[-8:-6]),
        int(timestamp[-6:-4]),
        int(timestamp[-4:-2]),
        int(timestamp[-2:])
        )

def should_ytdlp(site, page, page_status, skip_av_seeds):
    # called only after we've passed needs_browsing() check

    if page_status != 200:
        logging.info("skipping ytdlp: non-200 page status %s", page_status)
        return False
    if site.skip_ytdlp:
        logging.info("skipping ytdlp: site marked skip_ytdlp")
        return False

    ytdlp_url = page.redirect_url if page.redirect_url else page.url

    if "chrome-error:" in ytdlp_url:
        return False

    ytdlp_seed = (
        site["metadata"]["ait_seed_id"]
        if "metadata" in site and "ait_seed_id" in site["metadata"]
        else None
    )

    # TODO: develop UI and refactor
    if ytdlp_seed:
        if site.skip_ytdlp is None and ytdlp_seed in skip_av_seeds:
            logging.info("skipping ytdlp: site in skip_av_seeds")
            site.skip_ytdlp = True
            return False
        else:
            site.skip_ytdlp = False

    logging.info("checking containing page %s for seed %s", ytdlp_url, ytdlp_seed)

    if ytdlp_seed and "youtube.com/watch?v" in ytdlp_url:
        logging.info("found youtube watch page %r", ytdlp_url)
        # connect to bmiller-dev cluster, keyspace video; we can modify default timeout in cassandra.yaml
        cluster = Cluster(["207.241.235.189"], protocol_version=5)
        session = cluster.connect("video")
        containing_page_query = "SELECT * from videos where scope=%s and containing_page_url=%s LIMIT 1"
        future = session.execute_async(containing_page_query, [f"s:{ytdlp_seed}", str(urlcanon.aggressive(ytdlp_url))])
        try:
            rows = future.result()
        except ReadTimeout:
            logging.exception("Query timed out:")

        if len(rows.current_rows) == 0:
            logging.info("no results returned from videos query")
            return True

        for row in rows:
            logging.info("video query found %r", row)
            ytdlp_timestamp = datetime.datetime(*_timestamp4datetime(row.video_timestamp))
            logging.info("ytdlp_timestamp: %s", ytdlp_timestamp)
            time_diff = datetime.datetime.now() - ytdlp_timestamp
            # TODO: make variable for timedelta
            if time_diff < datetime.timedelta(days = 90):
                logging.info("skipping ytdlp for %s since there's a recent capture", row.containing_page_url)
                return False

    return True

class ExtraHeaderAdder(urllib.request.BaseHandler):
    def __init__(self, extra_headers):
        self.extra_headers = extra_headers
        self.http_request = self._http_request
        self.https_request = self._http_request

    def _http_request(self, req):
        for h, v in self.extra_headers.items():
            if h.capitalize() not in req.headers:
                req.add_header(h, v)
        return req


def _build_youtube_dl(worker, destdir, site, page):
    """
    Builds a yt-dlp `yt_dlp.YoutubeDL` for brozzling `site` with `worker`.

    The `YoutubeDL` instance does a few special brozzler-specific things:

    - periodically updates `site.last_claimed` in rethinkdb
    - pushes captured video to warcprox using a WARCPROX_WRITE_RECORD request
    - some logging

    Args:
        worker (brozzler.BrozzlerWorker): the calling brozzler worker
        destdir (str): where to save downloaded videos
        site (brozzler.Site): the site we are brozzling
        page (brozzler.Page): the page we are brozzling

    Returns:
        a yt-dlp `yt_dlp.YoutubeDL` instance
    """

    class _YoutubeDL(yt_dlp.YoutubeDL):
        logger = logging.getLogger(__module__ + "." + __qualname__)

        def add_default_extra_info(self, ie_result, ie, url):
            # hook in some logging
            super().add_default_extra_info(ie_result, ie, url)
            if ie_result.get("_type") == "playlist":
                self.logger.info("extractor %r found playlist in %s", ie.IE_NAME, url)
                if ie.IE_NAME in {
                    "youtube:playlist",
                    "youtube:tab",
                    "soundcloud:user",
                    "instagram:user",
                }:
                    # At this point ie_result['entries'] is an iterator that
                    # will fetch more metadata from youtube to list all the
                    # videos. We unroll that iterator here partly because
                    # otherwise `process_ie_result()` will clobber it, and we
                    # use it later to extract the watch pages as outlinks.
                    try:
                        ie_result["entries_no_dl"] = list(ie_result["entries"])
                    except Exception as e:
                        self.logger.warning(
                            "failed to unroll ie_result['entries']? for %s, %s; exception %s",
                            ie.IE_NAME,
                            url,
                            e,
                        )
                        ie_result["entries_no_dl"] = []
                    ie_result["entries"] = []
                    self.logger.info(
                        "not downloading %s media files from this "
                        "playlist because we expect to capture them from "
                        "individual watch/track/detail pages",
                        len(ie_result["entries_no_dl"]),
                    )
            else:
                self.logger.info("extractor %r found a download in %s", ie.IE_NAME, url)

        def _push_video_to_warcprox(self, site, info_dict, postprocessor):
            # 220211 update: does yt-dlp supply content-type? no, not as such
            # XXX Don't know how to get the right content-type. Youtube-dl
            # doesn't supply it. Sometimes (with --hls-prefer-native)
            # youtube-dl produces a stitched-up video that /usr/bin/file fails
            # to identify (says "application/octet-stream"). `ffprobe` doesn't
            # give us a mimetype.
            if info_dict.get("ext") == "mp4":
                mimetype = "video/mp4"
            else:
                try:
                    import magic

                    mimetype = magic.from_file(info_dict["filepath"], mime=True)
                except ImportError as e:
                    mimetype = "video/%s" % info_dict["ext"]
                    self.logger.warning("guessing mimetype %s because %r", mimetype, e)

            # youtube watch page postprocessor is MoveFiles

            if postprocessor == "FixupM3u8" or postprocessor == "Merger":
                url = "youtube-dl:%05d:%s" % (
                    info_dict.get("playlist_index") or 1,
                    info_dict["webpage_url"],
                )
            else:
                url = info_dict.get("url", "")

            # skip urls containing .m3u8, to avoid duplicates handled by FixupM3u8
            if url == "" or ".m3u8" in url:
                return

            size = os.path.getsize(info_dict["filepath"])
            self.logger.info(
                "pushing %r video as %s (%s bytes) to " "warcprox at %s with url %s",
                info_dict["format"],
                mimetype,
                size,
                worker._proxy_for(site),
                url,
            )
<<<<<<< HEAD
            with open(info_dict["filepath"], "rb") as f:
                # include content-length header to avoid chunked
                # transfer, which warcprox currently rejects
                extra_headers = dict(site.extra_headers())
                extra_headers["content-length"] = size
                try:
=======
            try:
                with open(info_dict["filepath"], "rb") as f:
                    # include content-length header to avoid chunked
                    # transfer, which warcprox currently rejects
                    extra_headers = dict(site.extra_headers())
                    extra_headers["content-length"] = size
>>>>>>> 2aa17886
                    request, response = worker._warcprox_write_record(
                        warcprox_address=worker._proxy_for(site),
                        url=url,
                        warc_type="resource",
                        content_type=mimetype,
                        payload=f,
                        extra_headers=extra_headers,
                    )
<<<<<<< HEAD
                    # consulted by _remember_videos()
                    ydl.pushed_videos.append(
                        {
                            "url": url,
                            "response_code": response.code,
                            "content-type": mimetype,
                            "content-length": size,
                        }
                    )
                except:
                    traceback.print_exc()
=======
                # consulted by _remember_videos()
                ydl.pushed_videos.append(
                    {
                        "url": url,
                        "response_code": response.code,
                        "content-type": mimetype,
                        "content-length": size,
                    }
                )
            except:
                traceback.print_exc()
>>>>>>> 2aa17886

    def maybe_heartbeat_site_last_claimed(*args, **kwargs):
        # in case yt-dlp takes a long time, heartbeat site.last_claimed
        # to prevent another brozzler-worker from claiming the site
        try:
            if (
                site.rr
                and doublethink.utcnow() - site.last_claimed
                > datetime.timedelta(minutes=worker.SITE_SESSION_MINUTES)
            ):
                worker.logger.debug(
                    "heartbeating site.last_claimed to prevent another "
                    "brozzler-worker claiming this site id=%r",
                    site.id,
                )
                site.last_claimed = doublethink.utcnow()
                site.save()
        except:
            worker.logger.debug(
                "problem heartbeating site.last_claimed site id=%r",
                site.id,
                exc_info=True,
            )

    def ydl_postprocess_hook(d):
        if d["status"] == "finished":
            worker.logger.info("[ydl_postprocess_hook] Finished postprocessing")
            worker.logger.info(
                "[ydl_postprocess_hook] postprocessor: {}".format(d["postprocessor"])
            )
            if worker._using_warcprox(site):
                _YoutubeDL._push_video_to_warcprox(
                    _YoutubeDL, site, d["info_dict"], d["postprocessor"]
                )

    # default socket_timeout is 20 -- we hit it often when cluster is busy
    ydl_opts = {
        "outtmpl": "{}/ydl%(autonumber)s.out".format(destdir),
        "retries": 1,
        "nocheckcertificate": True,
        "noplaylist": True,
        "noprogress": True,
        "nopart": True,
        "no_color": True,
        "socket_timeout": 40,
        "progress_hooks": [maybe_heartbeat_site_last_claimed],
        "postprocessor_hooks": [ydl_postprocess_hook],
        # https://github.com/yt-dlp/yt-dlp#format-selection
        # "By default, yt-dlp tries to download the best available quality..."
        # v.2023.07.06 https://www.reddit.com/r/youtubedl/wiki/h264/?rdt=63577
        # recommended: convert working cli to api call with
        # https://github.com/yt-dlp/yt-dlp/blob/master/devscripts/cli_to_api.py
        "format_sort": ["res:720", "vcodec:h264", "acodec:aac"],
        # skip live streams
        "match_filter": match_filter_func("!is_live"),
        "extractor_args": {"youtube": {"skip": ["dash", "hls"]}},
        # --cache-dir local or..
        # this looked like a problem with nsf-mounted homedir, maybe not a problem for brozzler on focal?
        "cache_dir": "/home/archiveit",
        "logger": logging.getLogger("yt_dlp"),
        "verbose": False,
        "quiet": False,
        # does this make sense when we're generally downloading one at a time?
        "sleep_interval": 25,
        "max_sleep_interval": 90,
        "proxy": PROXYRACK_PROXY,
    }

    # skip proxying yt-dlp v.2023.07.06
    # if worker._proxy_for(site):
    #    ydl_opts["proxy"] = "http://{}".format(worker._proxy_for(site))

    ydl = _YoutubeDL(ydl_opts)
    if site.extra_headers():
        ydl._opener.add_handler(ExtraHeaderAdder(site.extra_headers(page)))
    ydl.pushed_videos = []
    return ydl


def _remember_videos(page, pushed_videos=None):
    """
    Saves info about videos captured by yt-dlp in `page.videos`.
    """
    if not "videos" in page:
        page.videos = []
    for pushed_video in pushed_videos or []:
        video = {
            "blame": "youtube-dl",
            "url": pushed_video["url"],
            "response_code": pushed_video["response_code"],
            "content-type": pushed_video["content-type"],
            "content-length": pushed_video["content-length"],
        }
        logging.debug("pushed video %s", video)
        page.videos.append(video)


def _try_youtube_dl(worker, ydl, site, page):
    ytdlp_url = page.redirect_url if page.redirect_url else page.url
    youtube_host = (
        "youtube.com" in ytdlp_url.split("//")[-1].split("/")[0].split("?")[0]
    )
    attempt = 0
    while attempt < MAX_YTDLP_ATTEMPTS:
        try:
            logging.info("trying yt-dlp on %s", ytdlp_url)
            # should_download_vid = not youtube_host
            # then
            # ydl.extract_info(str(urlcanon.whatwg(ytdlp_url)), download=should_download_vid)
            # if youtube_host and ie_result:
            #     download_url = ie_result.get("url")
            metrics.brozzler_ydl_extract_attempts.labels(youtube_host).inc(1)
            with brozzler.thread_accept_exceptions():
                # we do whatwg canonicalization here to avoid "<urlopen error
                # no host given>" resulting in ProxyError
                # needs automated test
                # and yt-dlp needs sanitize_info for extract_info
                ie_result = ydl.sanitize_info(
                    ydl.extract_info(str(urlcanon.whatwg(ytdlp_url)))
                )
            metrics.brozzler_ydl_extract_successes.labels(youtube_host).inc(1)
            break
        except brozzler.ShutdownRequested as e:
            raise
        except Exception as e:
            if (
                hasattr(e, "exc_info")
                and e.exc_info[0] == yt_dlp.utils.UnsupportedError
            ):
                return None
            elif (
                hasattr(e, "exc_info")
                and e.exc_info[0] == urllib.error.HTTPError
                and hasattr(e.exc_info[1], "code")
                and e.exc_info[1].code == 420
            ):
                raise brozzler.ReachedLimit(e.exc_info[1])
            else:
                # OSError('Tunnel connection failed: 464 Host Not Allowed') (caused by ProxyError...)
                # and others...
                attempt += 1
                if attempt == MAX_YTDLP_ATTEMPTS:
                    logging.warning(
                        "Failed after %s attempts. Error: %s", MAX_YTDLP_ATTEMPTS, e
                    )
                    raise brozzler.ProxyError(
                        "yt-dlp hit proxyrack proxy error from %s" % ytdlp_url
                    )
                else:
                    logging.info(
                        "Attempt %s failed. Retrying in %s seconds...",
                        attempt,
                        YTDLP_WAIT,
                    )
                    time.sleep(YTDLP_WAIT)
    else:
        raise brozzler.ProxyError(
            "Proxyrack proxy attempt(s) failed for unknown reason(s)"
        )
    logging.info("ytdlp completed successfully")
    metrics.brozzler_ydl_download_successes.labels(ytdlp_host).inc(1)
    _remember_videos(page, ydl.pushed_videos)
    if worker._using_warcprox(site):
        info_json = json.dumps(ie_result, sort_keys=True, indent=4)
        logging.info(
            "sending WARCPROX_WRITE_RECORD request to warcprox "
            "with yt-dlp json for %s",
            ytdlp_url,
        )
        worker._warcprox_write_record(
            warcprox_address=worker._proxy_for(site),
            url="youtube-dl:%s" % str(urlcanon.semantic(ytdlp_url)),
            warc_type="metadata",
            content_type="application/vnd.youtube-dl_formats+json;charset=utf-8",
            payload=info_json.encode("utf-8"),
            extra_headers=site.extra_headers(page),
        )
    return ie_result


def do_youtube_dl(worker, site, page):
    """
    Runs yt-dlp configured for `worker` and `site` to download videos from
    `page`.

    Args:
        worker (brozzler.BrozzlerWorker): the calling brozzler worker
        site (brozzler.Site): the site we are brozzling
        page (brozzler.Page): the page we are brozzling

    Returns:
         `list` of `str`: outlink urls
    """
    with tempfile.TemporaryDirectory(prefix="brzl-ydl-") as tempdir:
        ydl = _build_youtube_dl(worker, tempdir, site, page)
        ie_result = _try_youtube_dl(worker, ydl, site, page)
        outlinks = set()
        if ie_result and (
            ie_result.get("extractor") == "youtube:playlist"
            or ie_result.get("extractor") == "youtube:tab"
        ):
            # youtube watch pages as outlinks
            outlinks = {
                "https://www.youtube.com/watch?v=%s" % e["id"]
                for e in ie_result.get("entries_no_dl", [])
            }
        # any outlinks for other cases? soundcloud, maybe?
        return outlinks<|MERGE_RESOLUTION|>--- conflicted
+++ resolved
@@ -231,21 +231,12 @@
                 worker._proxy_for(site),
                 url,
             )
-<<<<<<< HEAD
-            with open(info_dict["filepath"], "rb") as f:
-                # include content-length header to avoid chunked
-                # transfer, which warcprox currently rejects
-                extra_headers = dict(site.extra_headers())
-                extra_headers["content-length"] = size
-                try:
-=======
             try:
                 with open(info_dict["filepath"], "rb") as f:
                     # include content-length header to avoid chunked
                     # transfer, which warcprox currently rejects
                     extra_headers = dict(site.extra_headers())
                     extra_headers["content-length"] = size
->>>>>>> 2aa17886
                     request, response = worker._warcprox_write_record(
                         warcprox_address=worker._proxy_for(site),
                         url=url,
@@ -254,19 +245,6 @@
                         payload=f,
                         extra_headers=extra_headers,
                     )
-<<<<<<< HEAD
-                    # consulted by _remember_videos()
-                    ydl.pushed_videos.append(
-                        {
-                            "url": url,
-                            "response_code": response.code,
-                            "content-type": mimetype,
-                            "content-length": size,
-                        }
-                    )
-                except:
-                    traceback.print_exc()
-=======
                 # consulted by _remember_videos()
                 ydl.pushed_videos.append(
                     {
@@ -278,7 +256,6 @@
                 )
             except:
                 traceback.print_exc()
->>>>>>> 2aa17886
 
     def maybe_heartbeat_site_last_claimed(*args, **kwargs):
         # in case yt-dlp takes a long time, heartbeat site.last_claimed
