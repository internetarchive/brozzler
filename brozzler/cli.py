#!/usr/bin/env python
"""
brozzler/cli.py - brozzler command line executables

Copyright (C) 2014-2025 Internet Archive

Licensed under the Apache License, Version 2.0 (the "License");
you may not use this file except in compliance with the License.
You may obtain a copy of the License at

    http://www.apache.org/licenses/LICENSE-2.0

Unless required by applicable law or agreed to in writing, software
distributed under the License is distributed on an "AS IS" BASIS,
WITHOUT WARRANTIES OR CONDITIONS OF ANY KIND, either express or implied.
See the License for the specific language governing permissions and
limitations under the License.
"""

import argparse
import brozzler
import brozzler.worker
import datetime
import json
import logging
import os
import re
import requests
import doublethink
import signal
import string
import sys
import threading
import time
import traceback
import warnings
import yaml
import shutil
import base64
import rethinkdb as rdb

r = rdb.RethinkDB()


def add_common_options(arg_parser, argv=None):
    argv = argv or sys.argv
    arg_parser.add_argument(
        "-q",
        "--quiet",
        dest="log_level",
        action="store_const",
        default=logging.INFO,
        const=logging.NOTICE,
        help="quiet logging",
    )
    arg_parser.add_argument(
        "-v",
        "--verbose",
        dest="log_level",
        action="store_const",
        default=logging.INFO,
        const=logging.DEBUG,
        help=("verbose logging"),
    )
    arg_parser.add_argument(
        "--trace",
        dest="log_level",
        action="store_const",
        default=logging.INFO,
        const=logging.TRACE,
        help=("very verbose logging"),
    )
    # arg_parser.add_argument(
    #         '-s', '--silent', dest='log_level', action='store_const',
    #         default=logging.INFO, const=logging.CRITICAL)
    arg_parser.add_argument(
        "--version",
        action="version",
        version="brozzler %s - %s" % (brozzler.__version__, os.path.basename(argv[0])),
    )


def add_rethinkdb_options(arg_parser):
    arg_parser.add_argument(
        "--rethinkdb-servers",
        dest="rethinkdb_servers",
        default=os.environ.get("BROZZLER_RETHINKDB_SERVERS", "localhost"),
        help=(
            "rethinkdb servers, e.g. "
            "db0.foo.org,db0.foo.org:38015,db1.foo.org (default is the "
            "value of environment variable BROZZLER_RETHINKDB_SERVERS)"
        ),
    )
    arg_parser.add_argument(
        "--rethinkdb-db",
        dest="rethinkdb_db",
        default=os.environ.get("BROZZLER_RETHINKDB_DB", "brozzler"),
        help=(
            "rethinkdb database name (default is the value of environment "
            "variable BROZZLER_RETHINKDB_DB)"
        ),
    )


def rethinker(args):
    servers = args.rethinkdb_servers or "localhost"
    db = args.rethinkdb_db or os.environ.get("BROZZLER_RETHINKDB_DB") or "brozzler"
    return doublethink.Rethinker(servers.split(","), db)


def configure_logging(args):
    logging.basicConfig(
        stream=sys.stderr,
        level=args.log_level,
        format=(
            "%(asctime)s %(process)d %(levelname)s %(threadName)s "
            "%(name)s.%(funcName)s(%(filename)s:%(lineno)d) %(message)s"
        ),
    )
    logging.getLogger("requests.packages.urllib3").setLevel(logging.WARN)
    warnings.simplefilter(
        "ignore", category=requests.packages.urllib3.exceptions.InsecureRequestWarning
    )
    warnings.simplefilter(
        "ignore", category=requests.packages.urllib3.exceptions.InsecurePlatformWarning
    )


def suggest_default_chrome_exe():
    # mac os x application executable paths
    for path in [
            '/Applications/Thorium.app/Contents/MacOS/Thorium',
            '/Applications/Chromium.app/Contents/MacOS/Chromium',
            '/Applications/Google Chrome.app/Contents/MacOS/Google Chrome']:
        if os.path.exists(path):
            return path

    # "chromium-browser" is the executable on ubuntu trusty
    # https://github.com/internetarchive/brozzler/pull/6/files uses "chromium"
    # google chrome executable names taken from these packages:
    # http://www.ubuntuupdates.org/ppa/google_chrome
    for exe in [
        "chromium-browser",
        "chromium",
        "google-chrome",
        "google-chrome-stable",
        "google-chrome-beta",
        "google-chrome-unstable",
    ]:
        if shutil.which(exe):
            return exe
    return "chromium-browser"


class BetterArgumentDefaultsHelpFormatter(argparse.ArgumentDefaultsHelpFormatter):
    """
    Like argparse.ArgumentDefaultsHelpFormatter but omits the default value
    for arguments with action='store_const'.
    """

    def _get_help_string(self, action):
        if isinstance(action, argparse._StoreConstAction):
            return action.help
        else:
            return super()._get_help_string(action)


def brozzle_page(argv=None):
    """
    Command line utility entry point for brozzling a single page. Opens url in
    a browser, running some javascript behaviors, and prints outlinks.
    """
    argv = argv or sys.argv
    arg_parser = argparse.ArgumentParser(
        prog=os.path.basename(argv[0]),
        description="brozzle-page - brozzle a single page",
        formatter_class=BetterArgumentDefaultsHelpFormatter,
    )
    arg_parser.add_argument("url", metavar="URL", help="page url")
    arg_parser.add_argument(
        "-e",
        "--chrome-exe",
        dest="chrome_exe",
        default=suggest_default_chrome_exe(),
        help="executable to use to invoke chrome",
    )
    arg_parser.add_argument(
        "--behavior-parameters",
        dest="behavior_parameters",
        default=None,
        help=(
            "json blob of parameters to populate the javascript behavior "
            'template, e.g. {"parameter_username":"x",'
            '"parameter_password":"y"}'
        ),
    )
    arg_parser.add_argument(
        "--username",
        dest="username",
        default=None,
        help="use this username to try to log in if a login form is found",
    )
    arg_parser.add_argument(
        "--password",
        dest="password",
        default=None,
        help="use this password to try to log in if a login form is found",
    )
    arg_parser.add_argument("--proxy", dest="proxy", default=None, help="http proxy")
    arg_parser.add_argument(
        "--browser_throughput",
        type=int,
        dest="download_throughput",
        default=-1,
        help="Chrome DevTools downloadThroughput for Network.emulateNetworkConditions",
    )
    arg_parser.add_argument(
        "--browser_window_height",
        type=int,
        dest="window_height",
        default=900,
        help="browser window height in pixels",
    )
    arg_parser.add_argument(
        "--browser_window_width",
        type=int,
        dest="window_width",
        default=1400,
        help="browser window width in pixels",
    )
    arg_parser.add_argument(
        "--stealth",
        dest="stealth",
        action="store_true",
        help="Try to avoid web bot detection",
    )
    arg_parser.add_argument(
        "--metrics_port",
        type=int,
        dest="metrics_port",
        default=0,
        help="Port for brozzler's Prometheus scrape endpoint",
    )
    arg_parser.add_argument(
        "--registry_url",
        dest="registry_url",
        default=None,
        help="http-sd-registry url, for Prometheus metrics discovery",
    )
    arg_parser.add_argument(
        "--env",
        dest="env",
        default=None,
        help="deployment environment for this brozzler instance, e.g., prod or qa",
    )
    arg_parser.add_argument(
        "--screenshot-full-page", dest="screenshot_full_page", action="store_true"
    )
    arg_parser.add_argument(
        "--skip-extract-outlinks", dest="skip_extract_outlinks", action="store_true"
    )
    arg_parser.add_argument(
        "--skip-visit-hashtags", dest="skip_visit_hashtags", action="store_true"
    )
    arg_parser.add_argument(
        "--skip-youtube-dl", dest="skip_youtube_dl", action="store_true"
    )
    arg_parser.add_argument(
        "--ytdlp_tmpdir",
        dest="ytdlp_tmpdir",
        default="/tmp",
        help="specify a temp dir for ytdlp; defaults to /tmp",
    )
    arg_parser.add_argument("--simpler404", dest="simpler404", action="store_true")
    add_common_options(arg_parser, argv)

    args = arg_parser.parse_args(args=argv[1:])
    configure_logging(args)
    brozzler.chrome.check_version(args.chrome_exe)

    behavior_parameters = {}
    if args.behavior_parameters:
        behavior_parameters = json.loads(args.behavior_parameters)
    site = brozzler.Site(
        None,
        {
            "id": -1,
            "seed": args.url,
            "behavior_parameters": behavior_parameters,
            "username": args.username,
            "password": args.password,
        },
    )
    page = brozzler.Page(None, {"url": args.url, "site_id": site.id})
    worker = brozzler.BrozzlerWorker(
        frontier=None,
        proxy=args.proxy,
        skip_extract_outlinks=args.skip_extract_outlinks,
        skip_visit_hashtags=args.skip_visit_hashtags,
        skip_youtube_dl=args.skip_youtube_dl,
        ytdlp_tmpdir=args.ytdlp_tmpdir,
        simpler404=args.simpler404,
        screenshot_full_page=args.screenshot_full_page,
        download_throughput=args.download_throughput,
        window_height=args.window_height,
        window_width=args.window_width,
        stealth=args.stealth,
        metrics_port=args.metrics_port,
        registry_url=args.registry_url,
        env=args.env,
    )

    def on_screenshot(screenshot_jpeg):
        OK_CHARS = string.ascii_letters + string.digits
        filename = "/tmp/{}-{:%Y%m%d%H%M%S}.jpg".format(
            "".join(ch if ch in OK_CHARS else "_" for ch in args.url),
            datetime.datetime.now(),
        )
        with open(filename, "wb") as f:
            f.write(screenshot_jpeg)
        logging.info("wrote screenshot to %s", filename)

    browser = brozzler.Browser(chrome_exe=args.chrome_exe)
    try:
        browser.start(
            proxy=args.proxy,
            window_height=args.window_height,
            window_width=args.window_width,
        )
        outlinks = worker.brozzle_page(
            browser,
            site,
            page,
            on_screenshot=on_screenshot,
            enable_youtube_dl=not args.skip_youtube_dl,
        )
        logging.info("outlinks: \n\t%s", "\n\t".join(sorted(outlinks)))
    except brozzler.ReachedLimit as e:
        logging.error("reached limit %s", e)
    except brozzler.PageInterstitialShown as e:
        logging.error("page interstitial shown %s", e)
    finally:
        browser.stop()


def brozzler_new_job(argv=None):
    """
    Command line utility entry point for queuing a new brozzler job. Takes a
    yaml brozzler job configuration file, creates job, sites, and pages objects
    in rethinkdb, which brozzler-workers will look at and start crawling.
    """
    argv = argv or sys.argv
    arg_parser = argparse.ArgumentParser(
        prog=os.path.basename(argv[0]),
        description="brozzler-new-job - queue new job with brozzler",
        formatter_class=BetterArgumentDefaultsHelpFormatter,
    )
    arg_parser.add_argument(
        "job_conf_file",
        metavar="JOB_CONF_FILE",
        help="brozzler job configuration file in yaml",
    )
    add_rethinkdb_options(arg_parser)
    add_common_options(arg_parser, argv)

    args = arg_parser.parse_args(args=argv[1:])
    configure_logging(args)

    rr = rethinker(args)
    frontier = brozzler.RethinkDbFrontier(rr)
    try:
        brozzler.new_job_file(frontier, args.job_conf_file)
    except brozzler.InvalidJobConf as e:
        print(
            "brozzler-new-job: invalid job file:", args.job_conf_file, file=sys.stderr
        )
        print(
            "  " + yaml.dump(e.errors).rstrip().replace("\n", "\n  "), file=sys.stderr
        )
        sys.exit(1)


def brozzler_new_site(argv=None):
    """
    Command line utility entry point for queuing a new brozzler site.
    Takes a seed url and creates a site and page object in rethinkdb, which
    brozzler-workers will look at and start crawling.
    """
    argv = argv or sys.argv
    arg_parser = argparse.ArgumentParser(
        prog=os.path.basename(argv[0]),
        description="brozzler-new-site - register site to brozzle",
        formatter_class=BetterArgumentDefaultsHelpFormatter,
    )
    arg_parser.add_argument("seed", metavar="SEED", help="seed url")
    add_rethinkdb_options(arg_parser)
    arg_parser.add_argument(
        "--time-limit",
        dest="time_limit",
        default=None,
        help="time limit in seconds for this site",
    )
    arg_parser.add_argument(
        "--ignore-robots",
        dest="ignore_robots",
        action="store_true",
        help="ignore robots.txt for this site",
    )
    arg_parser.add_argument(
        "--warcprox-meta",
        dest="warcprox_meta",
        help=(
            "Warcprox-Meta http request header to send with each request; "
            "must be a json blob, ignored unless warcprox features are "
            "enabled"
        ),
    )
    arg_parser.add_argument(
        "--behavior-parameters",
        dest="behavior_parameters",
        default=None,
        help=(
            "json blob of parameters to populate the javascript behavior "
            'template, e.g. {"parameter_username":"x",'
            '"parameter_password":"y"}'
        ),
    )
    arg_parser.add_argument(
        "--username",
        dest="username",
        default=None,
        help="use this username to try to log in if a login form is found",
    )
    arg_parser.add_argument(
        "--password",
        dest="password",
        default=None,
        help="use this password to try to log in if a login form is found",
    )
    add_common_options(arg_parser, argv)

    args = arg_parser.parse_args(args=argv[1:])
    configure_logging(args)

    rr = rethinker(args)
    site = brozzler.Site(
        rr,
        {
            "seed": args.seed,
            "time_limit": int(args.time_limit) if args.time_limit else None,
            "ignore_robots": args.ignore_robots,
            "warcprox_meta": (
                json.loads(args.warcprox_meta) if args.warcprox_meta else None
            ),
            "behavior_parameters": (
                json.loads(args.behavior_parameters)
                if args.behavior_parameters
                else None
            ),
            "username": args.username,
            "password": args.password,
        },
    )

    frontier = brozzler.RethinkDbFrontier(rr)
    brozzler.new_site(frontier, site)


def brozzler_worker(argv=None):
    """
    Main entry point for brozzler, gets sites and pages to brozzle from
    rethinkdb, brozzles them.
    """
    argv = argv or sys.argv
    arg_parser = argparse.ArgumentParser(
        prog=os.path.basename(argv[0]),
        formatter_class=BetterArgumentDefaultsHelpFormatter,
    )
    add_rethinkdb_options(arg_parser)
    arg_parser.add_argument(
        "-e",
        "--chrome-exe",
        dest="chrome_exe",
        default=suggest_default_chrome_exe(),
        help="executable to use to invoke chrome",
    )
    arg_parser.add_argument(
        "-n",
        "--max-browsers",
        dest="max_browsers",
        default="1",
        help="max number of chrome instances simultaneously browsing pages",
    )
    arg_parser.add_argument("--proxy", dest="proxy", default=None, help="http proxy")
    arg_parser.add_argument(
        "--browser_throughput",
        type=int,
        dest="download_throughput",
        default=-1,
        help="Chrome DevTools downloadThroughput for Network.emulateNetworkConditions",
    )
    arg_parser.add_argument(
        "--browser_window_height",
        type=int,
        dest="window_height",
        default=900,
        help="browser window height in pixels",
    )
    arg_parser.add_argument(
        "--browser_window_width",
        type=int,
        dest="window_width",
        default=1400,
        help="browser window width in pixels",
    )
    arg_parser.add_argument(
        "--warcprox-auto",
        dest="warcprox_auto",
        action="store_true",
        help=(
            "when needed, choose an available instance of warcprox from "
            "the rethinkdb service registry"
        ),
    )
    arg_parser.add_argument(
        "--skip-extract-outlinks",
        dest="skip_extract_outlinks",
        action="store_true",
        help=argparse.SUPPRESS,
    )
    arg_parser.add_argument(
        "--skip-visit-hashtags",
        dest="skip_visit_hashtags",
        action="store_true",
        help=argparse.SUPPRESS,
    )
    arg_parser.add_argument(
        "--skip-youtube-dl",
        dest="skip_youtube_dl",
        action="store_true",
        help=argparse.SUPPRESS,
    )
    arg_parser.add_argument(
        "--ytdlp_tmpdir",
        dest="ytdlp_tmpdir",
        default="/tmp",
        help="argparse.SUPPRESS",
    )
    arg_parser.add_argument(
        "--stealth",
        dest="stealth",
        action="store_true",
        help="Try to avoid web bot detection",
    )
    arg_parser.add_argument(
        "--metrics_port",
        type=int,
        dest="metrics_port",
        default=0,
        help="Port for brozzler's Prometheus scrape endpoint",
    )
    arg_parser.add_argument(
        "--registry_url",
        dest="registry_url",
        default=None,
        help="http-sd-registry url, for Prometheus metrics discovery",
    )
    arg_parser.add_argument(
        "--env",
        dest="env",
        default=None,
        help="deployment environment for this brozzler instance, e.g., prod or qa",
    )
    add_common_options(arg_parser, argv)

    args = arg_parser.parse_args(args=argv[1:])
    configure_logging(args)
    brozzler.chrome.check_version(args.chrome_exe)

    def dump_state(signum, frame):
        signal.signal(signal.SIGQUIT, signal.SIG_IGN)
        try:
            state_strs = []
            frames = sys._current_frames()
            threads = {th.ident: th for th in threading.enumerate()}
            for ident in frames:
                if threads[ident]:
                    state_strs.append(str(threads[ident]))
                else:
                    state_strs.append("<???:thread:ident=%s>" % ident)
                stack = traceback.format_stack(frames[ident])
                state_strs.append("".join(stack))
            logging.info(
                "dumping state (caught signal %s)\n%s" % (signum, "\n".join(state_strs))
            )
        except BaseException as e:
            logging.error("exception dumping state: %s" % e)
        finally:
            signal.signal(signal.SIGQUIT, dump_state)

<<<<<<< HEAD
    def get_proxy_endpoints():
        PROXY_ENDPOINTS_FILE = "/opt/local/brozzler/proxy_endpoints.txt"
=======
    def get_skip_av_seeds():
        # TODO: develop UI and refactor
        SKIP_AV_SEEDS_FILE = "/opt/local/brozzler/skip_av_seeds.txt"
        try:
            # make set from seed IDs in SKIP_AV_SEEDS_FILE
            with open(SKIP_AV_SEEDS_FILE) as skips:
                skip_av_seeds = {int(l) for l in skips.readlines()}
                logging.info("running with skip_av_seeds file %s" % SKIP_AV_SEEDS_FILE)
        except Exception as e:
            skip_av_seeds = set()
            logging.info("running with empty skip_av_seeds")
        return skip_av_seeds

    def get_ytdlp_proxy_endpoints():
        YTDLP_PROXY_ENDPOINTS_FILE = "/opt/local/brozzler/ytdlp_proxy_endpoints.txt"
>>>>>>> baa33e30
        try:
            # make list from file
            with open(YTDLP_PROXY_ENDPOINTS_FILE) as endpoints:
                ytdlp_proxy_endpoints = [l for l in endpoints.readlines()]
                if ytdlp_proxy_endpoints:
                    logging.info(
                        "running with ytdlp proxy endpoints file %s" % YTDLP_PROXY_ENDPOINTS_FILE
                    )
        except Exception as e:
            ytdlp_proxy_endpoints = []
            logging.info("running with empty proxy endpoints file")
        return ytdlp_proxy_endpoints

    rr = rethinker(args)
    frontier = brozzler.RethinkDbFrontier(rr)
    service_registry = doublethink.ServiceRegistry(rr)
    skip_av_seeds_from_file = get_skip_av_seeds()
    ytdlp_proxy_endpoints_from_file = get_ytdlp_proxy_endpoints()
    worker = brozzler.worker.BrozzlerWorker(
        frontier,
        service_registry,
<<<<<<< HEAD
        proxy_endpoints=proxy_endpoints_from_file,
=======
        skip_av_seeds=skip_av_seeds_from_file,
        ytdlp_proxy_endpoints=ytdlp_proxy_endpoints_from_file,
>>>>>>> baa33e30
        max_browsers=int(args.max_browsers),
        chrome_exe=args.chrome_exe,
        proxy=args.proxy,
        warcprox_auto=args.warcprox_auto,
        skip_extract_outlinks=args.skip_extract_outlinks,
        skip_visit_hashtags=args.skip_visit_hashtags,
        skip_youtube_dl=args.skip_youtube_dl,
        ytdlp_tmpdir=args.ytdlp_tmpdir,
        stealth=args.stealth,
        metrics_port=args.metrics_port,
        registry_url=args.registry_url,
        env=args.env,
    )

    signal.signal(signal.SIGQUIT, dump_state)
    signal.signal(signal.SIGTERM, lambda s, f: worker.stop())
    signal.signal(signal.SIGINT, lambda s, f: worker.stop())

    th = threading.Thread(target=worker.run, name="BrozzlerWorkerThread")
    th.start()
    th.join()
    logging.info("brozzler-worker is all done, exiting")


def brozzler_ensure_tables(argv=None):
    """
    Creates rethinkdb tables if they don't already exist. Brozzler
    (brozzler-worker, brozzler-new-job, etc) normally creates the tables it
    needs on demand at startup, but if multiple instances are starting up at
    the same time, you can end up with duplicate broken tables. So it's a good
    idea to use this utility at an early step when spinning up a cluster.
    """
    argv = argv or sys.argv
    arg_parser = argparse.ArgumentParser(
        prog=os.path.basename(argv[0]),
        formatter_class=BetterArgumentDefaultsHelpFormatter,
    )
    add_rethinkdb_options(arg_parser)
    add_common_options(arg_parser, argv)

    args = arg_parser.parse_args(args=argv[1:])
    configure_logging(args)

    rr = rethinker(args)

    # services table
    doublethink.ServiceRegistry(rr)

    # sites, pages, jobs tables
    brozzler.frontier.RethinkDbFrontier(rr)


class Jsonner(json.JSONEncoder):
    def default(self, o):
        if isinstance(o, datetime.datetime):
            return o.isoformat()
        elif isinstance(o, bytes):
            return base64.b64encode(o).decode("ascii")
        else:
            return json.JSONEncoder.default(self, o)


def brozzler_list_jobs(argv=None):
    argv = argv or sys.argv
    arg_parser = argparse.ArgumentParser(
        prog=os.path.basename(argv[0]),
        formatter_class=BetterArgumentDefaultsHelpFormatter,
    )
    arg_parser.add_argument(
        "--yaml",
        dest="yaml",
        action="store_true",
        help=("yaml output (default is json)"),
    )
    group = arg_parser.add_mutually_exclusive_group(required=True)
    group.add_argument(
        "--active", dest="active", action="store_true", help=("list active jobs")
    )
    group.add_argument("--all", dest="all", action="store_true", help=("list all jobs"))
    group.add_argument(
        "--job", dest="job", metavar="JOB_ID", help=("list only the specified job")
    )
    add_rethinkdb_options(arg_parser)
    add_common_options(arg_parser, argv)

    args = arg_parser.parse_args(args=argv[1:])
    configure_logging(args)

    rr = rethinker(args)
    if args.job is not None:
        try:
            job_id = int(args.job)
        except ValueError:
            job_id = args.job
        reql = rr.table("jobs").get(job_id)
        logging.debug("querying rethinkdb: %s", reql)
        result = reql.run()
        if result:
            results = [reql.run()]
        else:
            logging.error("no such job with id %r", job_id)
            sys.exit(1)
    else:
        reql = rr.table("jobs").order_by("id")
        if args.active:
            reql = reql.filter({"status": "ACTIVE"})
        logging.debug("querying rethinkdb: %s", reql)
        results = reql.run()
    if args.yaml:
        yaml.dump_all(
            results, stream=sys.stdout, explicit_start=True, default_flow_style=False
        )
    else:
        for result in results:
            print(json.dumps(result, cls=Jsonner, indent=2))


def brozzler_list_sites(argv=None):
    argv = argv or sys.argv
    arg_parser = argparse.ArgumentParser(
        prog=os.path.basename(argv[0]),
        formatter_class=BetterArgumentDefaultsHelpFormatter,
    )
    arg_parser.add_argument(
        "--yaml",
        dest="yaml",
        action="store_true",
        help=("yaml output (default is json)"),
    )
    group = arg_parser.add_mutually_exclusive_group(required=True)
    group.add_argument(
        "--active", dest="active", action="store_true", help=("list all active sites")
    )
    group.add_argument(
        "--job", dest="job", metavar="JOB_ID", help=("list sites for a particular job")
    )
    group.add_argument(
        "--jobless",
        dest="jobless",
        action="store_true",
        help=("list all jobless sites"),
    )
    group.add_argument(
        "--site", dest="site", metavar="SITE_ID", help=("list only the specified site")
    )
    group.add_argument(
        "--all", dest="all", action="store_true", help=("list all sites")
    )
    add_rethinkdb_options(arg_parser)
    add_common_options(arg_parser, argv)

    args = arg_parser.parse_args(args=argv[1:])
    configure_logging(args)

    rr = rethinker(args)

    reql = rr.table("sites")
    if args.job:
        try:
            job_id = int(args.job)
        except ValueError:
            job_id = args.job
        reql = reql.get_all(job_id, index="job_id")
    elif args.jobless:
        reql = reql.filter(~r.row.has_fields("job_id"))
    elif args.active:
        reql = reql.between(
            ["ACTIVE", r.minval], ["ACTIVE", r.maxval], index="sites_last_disclaimed"
        )
    elif args.site:
        reql = reql.get_all(args.site)
    logging.debug("querying rethinkdb: %s", reql)
    results = reql.run()
    if args.yaml:
        yaml.dump_all(
            results, stream=sys.stdout, explicit_start=True, default_flow_style=False
        )
    else:
        for result in results:
            print(json.dumps(result, cls=Jsonner, indent=2))


def brozzler_list_pages(argv=None):
    argv = argv or sys.argv
    arg_parser = argparse.ArgumentParser(
        prog=os.path.basename(argv[0]),
        formatter_class=BetterArgumentDefaultsHelpFormatter,
    )
    arg_parser.add_argument(
        "--yaml",
        dest="yaml",
        action="store_true",
        help=("yaml output (default is json)"),
    )
    group = arg_parser.add_mutually_exclusive_group(required=True)
    group.add_argument(
        "--job",
        dest="job",
        metavar="JOB_ID",
        help=("list pages for all sites of a particular job"),
    )
    group.add_argument(
        "--site",
        dest="site",
        metavar="SITE_ID",
        help=("list pages for the specified site"),
    )
    # group.add_argument(
    #         '--page', dest='page', metavar='PAGE_ID', help=(
    #             'list only the specified page'))
    group = arg_parser.add_mutually_exclusive_group()
    group.add_argument(
        "--queued", dest="queued", action="store_true", help=("limit to queued pages")
    )
    group.add_argument(
        "--brozzled",
        dest="brozzled",
        action="store_true",
        help=("limit to pages that have already been brozzled"),
    )
    group.add_argument(
        "--claimed",
        dest="claimed",
        action="store_true",
        help=("limit to pages that are currently claimed by a brozzler " "worker"),
    )
    add_rethinkdb_options(arg_parser)
    add_common_options(arg_parser, argv)

    args = arg_parser.parse_args(args=argv[1:])
    configure_logging(args)

    rr = rethinker(args)
    if args.job:
        try:
            job_id = int(args.job)
        except ValueError:
            job_id = args.job
        reql = rr.table("sites").get_all(job_id, index="job_id")["id"]
        logging.debug("querying rethinkb: %s", reql)
        site_ids = reql.run()
    elif args.site:
        try:
            site_ids = [int(args.site)]
        except ValueError:
            site_ids = [args.site]

    for site_id in site_ids:
        reql = rr.table("pages")
        if args.queued:
            reql = reql.between(
                [site_id, 0, r.minval], [site_id, 0, r.maxval], index="least_hops"
            )
        elif args.brozzled:
            reql = reql.between(
                [site_id, 1, r.minval],
                [site_id, r.maxval, r.maxval],
                index="least_hops",
            )
        else:
            reql = reql.between(
                [site_id, 0, r.minval],
                [site_id, r.maxval, r.maxval],
                index="least_hops",
            )
        reql = reql.order_by(index="least_hops")
        if args.claimed:
            reql = reql.filter({"claimed": True})
        logging.debug("querying rethinkb: %s", reql)
        results = reql.run()
        if args.yaml:
            yaml.dump_all(
                results,
                stream=sys.stdout,
                explicit_start=True,
                default_flow_style=False,
            )
        else:
            for result in results:
                print(json.dumps(result, cls=Jsonner, indent=2))


def brozzler_purge(argv=None):
    argv = argv or sys.argv
    arg_parser = argparse.ArgumentParser(
        prog=os.path.basename(argv[0]),
        description="brozzler-purge - purge crawl state from rethinkdb",
        formatter_class=BetterArgumentDefaultsHelpFormatter,
    )
    group = arg_parser.add_mutually_exclusive_group(required=True)
    group.add_argument(
        "--job",
        dest="job",
        metavar="JOB_ID",
        help=(
            "purge crawl state from rethinkdb for a job, including all "
            "sites and pages"
        ),
    )
    group.add_argument(
        "--site",
        dest="site",
        metavar="SITE_ID",
        help=("purge crawl state from rethinkdb for a site, including all " "pages"),
    )
    group.add_argument(
        "--finished-before",
        dest="finished_before",
        metavar="YYYY-MM-DD",
        help=(
            "purge crawl state from rethinkdb for a jobs that ended " "before this date"
        ),
    )
    arg_parser.add_argument(
        "--force",
        dest="force",
        action="store_true",
        help=("purge even if job or site is still has status ACTIVE"),
    )
    add_rethinkdb_options(arg_parser)
    add_common_options(arg_parser, argv)

    args = arg_parser.parse_args(args=argv[1:])
    configure_logging(args)

    rr = rethinker(args)
    frontier = brozzler.RethinkDbFrontier(rr)
    if args.job:
        try:
            job_id = int(args.job)
        except ValueError:
            job_id = args.job
        job = brozzler.Job.load(rr, job_id)
        if not job:
            logging.fatal("no such job %r", job_id)
            sys.exit(1)
        if job.status == "ACTIVE":
            if args.force:
                logging.warning(
                    "job %s has status ACTIVE, purging anyway because "
                    "--force was supplied",
                    job_id,
                )
            else:
                logging.fatal(
                    "refusing to purge job %s because status is ACTIVE "
                    "(override with --force)",
                    job_id,
                )
                sys.exit(1)
        _purge_job(rr, job_id)
    elif args.site:
        site_id = args.site
        site = brozzler.Site.load(rr, site_id)
        if not site:
            logging.fatal("no such job %r", job_id)
            sys.exit(1)
        if site.status == "ACTIVE":
            if args.force:
                logging.warning(
                    "site %s has status ACTIVE, purging anyway because "
                    "--force was supplied",
                    site_id,
                )
            else:
                logging.fatal(
                    "refusing to purge site %s because status is ACTIVE "
                    "(override with --force)",
                    site_id,
                )
                sys.exit(1)
        _purge_site(rr, site_id)
    elif args.finished_before:
        finished_before = datetime.datetime.strptime(
            args.finished_before, "%Y-%m-%d"
        ).replace(tzinfo=doublethink.UTC)
        reql = rr.table("jobs").filter(
            r.row["finished"]
            .default(r.maxval)
            .lt(finished_before)
            .or_(
                r.row["starts_and_stops"]
                .nth(-1)["stop"]
                .default(r.maxval)
                .lt(finished_before)
            )
        )
        logging.debug("retrieving jobs older than %s: %s", finished_before, reql)
        for job in reql.run():
            # logging.info('job %s finished=%s starts_and_stops[-1]["stop"]=%s',
            #         job['id'], job.get('finished'),
            #         job.get('starts_and_stops', [{'stop':None}])[-1]['stop'])
            _purge_job(rr, job["id"])


def _purge_site(rr, site_id):
    reql = (
        rr.table("pages")
        .between(
            [site_id, r.minval, r.minval],
            [site_id, r.maxval, r.maxval],
            index="priority_by_site",
        )
        .delete()
    )
    logging.debug("purging pages for site %s: %s", site_id, reql)
    result = reql.run()
    logging.info("purged pages for site %s: %s", site_id, result)

    reql = rr.table("sites").get(site_id).delete()
    logging.debug("purging site %s: %s", site_id, reql)
    result = reql.run()
    logging.info("purged site %s: %s", site_id, result)


def _purge_job(rr, job_id):
    reql = rr.table("sites").get_all(job_id, index="job_id").get_field("id")
    logging.debug("querying rethinkdb: %s", reql)
    site_ids = list(reql.run())
    for site_id in site_ids:
        _purge_site(rr, site_id)

    reql = rr.table("jobs").get(job_id).delete()
    logging.debug("purging job %s: %s", job_id, reql)
    result = reql.run()
    logging.info("purged job %s: %s", job_id, result)


def brozzler_list_captures(argv=None):
    """
    Handy utility for looking up entries in the rethinkdb "captures" table by
    url or sha1.
    """
    import urlcanon

    argv = argv or sys.argv
    arg_parser = argparse.ArgumentParser(
        prog=os.path.basename(argv[0]),
        formatter_class=BetterArgumentDefaultsHelpFormatter,
    )
    arg_parser.add_argument(
        "-p",
        "--prefix",
        dest="prefix",
        action="store_true",
        help=(
            "use prefix match for url (n.b. may not work as expected if "
            "searching key has query string because canonicalization can "
            "reorder query parameters)"
        ),
    )
    arg_parser.add_argument(
        "--yaml",
        dest="yaml",
        action="store_true",
        help=("yaml output (default is json)"),
    )
    add_rethinkdb_options(arg_parser)
    add_common_options(arg_parser, argv)
    arg_parser.add_argument(
        "url_or_sha1",
        metavar="URL_or_SHA1",
        help="url or sha1 to look up in captures table",
    )

    args = arg_parser.parse_args(args=argv[1:])
    configure_logging(args)

    rr = rethinker(args)

    if args.url_or_sha1[:5] == "sha1:":
        if args.prefix:
            logging.warning(
                "ignoring supplied --prefix option which does not apply "
                "to lookup by sha1"
            )
        # assumes it's already base32 (XXX could detect if hex and convert)
        sha1base32 = args.url_or_sha1[5:].upper()
        reql = rr.table("captures").between(
            [sha1base32, r.minval, r.minval],
            [sha1base32, r.maxval, r.maxval],
            index="sha1_warc_type",
        )
        logging.debug("querying rethinkdb: %s", reql)
        results = reql.run()
    else:
        key = urlcanon.semantic(args.url_or_sha1).surt().decode("ascii")
        abbr_start_key = key[:150]
        if args.prefix:
            # surt is necessarily ascii and \x7f is the last ascii character
            abbr_end_key = key[:150] + "\x7f"
            end_key = key + "\x7f"
        else:
            abbr_end_key = key[:150]
            end_key = key
        reql = rr.table("captures").between(
            [abbr_start_key, r.minval],
            [abbr_end_key, r.maxval],
            index="abbr_canon_surt_timestamp",
            right_bound="closed",
        )
        reql = reql.order_by(index="abbr_canon_surt_timestamp")
        reql = reql.filter(
            lambda capture: (capture["canon_surt"] >= key)
            & (capture["canon_surt"] <= end_key)
        )
        logging.debug("querying rethinkdb: %s", reql)
        results = reql.run()

    if args.yaml:
        yaml.dump_all(
            results, stream=sys.stdout, explicit_start=True, default_flow_style=False
        )
    else:
        for result in results:
            print(json.dumps(result, cls=Jsonner, indent=2))


def brozzler_stop_crawl(argv=None):
    argv = argv or sys.argv
    arg_parser = argparse.ArgumentParser(
        prog=os.path.basename(argv[0]),
        formatter_class=BetterArgumentDefaultsHelpFormatter,
    )
    group = arg_parser.add_mutually_exclusive_group(required=True)
    add_rethinkdb_options(arg_parser)
    group.add_argument(
        "--job",
        dest="job_id",
        metavar="JOB_ID",
        help=("request crawl stop for the specified job"),
    )
    group.add_argument(
        "--site",
        dest="site_id",
        metavar="SITE_ID",
        help=("request crawl stop for the specified site"),
    )
    add_common_options(arg_parser, argv)

    args = arg_parser.parse_args(args=argv[1:])
    configure_logging(args)

    rr = rethinker(args)
    if args.job_id:
        try:
            job_id = int(args.job_id)
        except ValueError:
            job_id = args.job_id
        job = brozzler.Job.load(rr, job_id)
        if not job:
            logging.fatal("job not found with id=%r", job_id)
            sys.exit(1)
        job.stop_requested = doublethink.utcnow()
        job.save()
    elif args.site_id:
        try:
            site_id = int(args.site_id)
        except ValueError:
            site_id = args.site_id
        site = brozzler.Site.load(rr, site_id)
        if not site:
            logging.fatal("site not found with id=%r", site_id)
            sys.exit(1)
        site.stop_requested = doublethink.utcnow()
        site.save()<|MERGE_RESOLUTION|>--- conflicted
+++ resolved
@@ -129,9 +129,10 @@
 def suggest_default_chrome_exe():
     # mac os x application executable paths
     for path in [
-            '/Applications/Thorium.app/Contents/MacOS/Thorium',
-            '/Applications/Chromium.app/Contents/MacOS/Chromium',
-            '/Applications/Google Chrome.app/Contents/MacOS/Google Chrome']:
+        "/Applications/Thorium.app/Contents/MacOS/Thorium",
+        "/Applications/Chromium.app/Contents/MacOS/Chromium",
+        "/Applications/Google Chrome.app/Contents/MacOS/Google Chrome",
+    ]:
         if os.path.exists(path):
             return path
 
@@ -598,33 +599,16 @@
         finally:
             signal.signal(signal.SIGQUIT, dump_state)
 
-<<<<<<< HEAD
-    def get_proxy_endpoints():
-        PROXY_ENDPOINTS_FILE = "/opt/local/brozzler/proxy_endpoints.txt"
-=======
-    def get_skip_av_seeds():
-        # TODO: develop UI and refactor
-        SKIP_AV_SEEDS_FILE = "/opt/local/brozzler/skip_av_seeds.txt"
-        try:
-            # make set from seed IDs in SKIP_AV_SEEDS_FILE
-            with open(SKIP_AV_SEEDS_FILE) as skips:
-                skip_av_seeds = {int(l) for l in skips.readlines()}
-                logging.info("running with skip_av_seeds file %s" % SKIP_AV_SEEDS_FILE)
-        except Exception as e:
-            skip_av_seeds = set()
-            logging.info("running with empty skip_av_seeds")
-        return skip_av_seeds
-
     def get_ytdlp_proxy_endpoints():
         YTDLP_PROXY_ENDPOINTS_FILE = "/opt/local/brozzler/ytdlp_proxy_endpoints.txt"
->>>>>>> baa33e30
         try:
             # make list from file
             with open(YTDLP_PROXY_ENDPOINTS_FILE) as endpoints:
                 ytdlp_proxy_endpoints = [l for l in endpoints.readlines()]
                 if ytdlp_proxy_endpoints:
                     logging.info(
-                        "running with ytdlp proxy endpoints file %s" % YTDLP_PROXY_ENDPOINTS_FILE
+                        "running with ytdlp proxy endpoints file %s"
+                        % YTDLP_PROXY_ENDPOINTS_FILE
                     )
         except Exception as e:
             ytdlp_proxy_endpoints = []
@@ -639,12 +623,7 @@
     worker = brozzler.worker.BrozzlerWorker(
         frontier,
         service_registry,
-<<<<<<< HEAD
-        proxy_endpoints=proxy_endpoints_from_file,
-=======
-        skip_av_seeds=skip_av_seeds_from_file,
         ytdlp_proxy_endpoints=ytdlp_proxy_endpoints_from_file,
->>>>>>> baa33e30
         max_browsers=int(args.max_browsers),
         chrome_exe=args.chrome_exe,
         proxy=args.proxy,
