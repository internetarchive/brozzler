--- conflicted
+++ resolved
@@ -213,72 +213,6 @@
     )
 
 
-<<<<<<< HEAD
-def mdfind(identifier):
-    try:
-        result = subprocess.check_output(
-            ["mdfind", f"kMDItemCFBundleIdentifier == {identifier}"], text=True
-        )
-    # Just treat any errors as "couldn't find app"
-    except subprocess.CalledProcessError:
-        return None
-
-    if result:
-        return result.rstrip("\n")
-
-
-def suggest_default_chrome_exe_mac():
-    path = None
-    # Try Chromium first, then Chrome
-    result = mdfind("org.chromium.Chromium")
-    if result is not None:
-        path = f"{result}/Contents/MacOS/Chromium"
-
-    result = mdfind("com.google.Chrome")
-    if result is not None:
-        path = f"{result}/Contents/MacOS/Google Chrome"
-
-    if path is not None and os.path.exists(path):
-        return path
-
-    # Fall back to default paths if mdfind couldn't find it
-    # (mdfind might fail to find them even in their default paths
-    # if the system has Spotlight disabled.)
-    for path in [
-        "/Applications/Thorium.app/Contents/MacOS/Thorium",
-        "/Applications/Chromium.app/Contents/MacOS/Chromium",
-        "/Applications/Google Chrome.app/Contents/MacOS/Google Chrome",
-    ]:
-        if os.path.exists(path):
-            return path
-
-
-def suggest_default_chrome_exe():
-    # First ask mdfind, which lets us find it in non-default paths
-    if sys.platform == "darwin":
-        path = suggest_default_chrome_exe_mac()
-        if path is not None:
-            return path
-
-    # "chromium-browser" is the executable on ubuntu trusty
-    # https://github.com/internetarchive/brozzler/pull/6/files uses "chromium"
-    # google chrome executable names taken from these packages:
-    # http://www.ubuntuupdates.org/ppa/google_chrome
-    for exe in [
-        "chromium-browser",
-        "chromium",
-        "google-chrome",
-        "google-chrome-stable",
-        "google-chrome-beta",
-        "google-chrome-unstable",
-    ]:
-        if shutil.which(exe):
-            return exe
-    return "chromium-browser"
-
-
-=======
->>>>>>> c5aa4617
 class BetterArgumentDefaultsHelpFormatter(argparse.ArgumentDefaultsHelpFormatter):
     """
     Like argparse.ArgumentDefaultsHelpFormatter but omits the default value
